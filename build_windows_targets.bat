echo off
REM
REM This Windows batch file builds this repository for the following targets:
REM 64/32-bit Release/Debug
REM It uses CMake to genererate the project files and then invokes msbuild
REM to build them.
REM The update_external_sources.bat batch file must be executed before running
REM this batch file
REM
REM Arguments:
REM None: Runs CMake and builds all 4 combinations
REM Argument contains:
REM     cmake (case insensitive): Deletes build and build32 and runs just CMake on both
REM     32: Deletes build32, runs CMake and builds 32-bit versions
REM     64: Deletes build, runs CMake and builds 64-bit versions
REM     debug (case insensitive): Builds just the debug config of a 32 and/or 64-bit build
REM     release (case insensitive): Builds just the release config of a 32 and/or 64-bit build
REM Notes:
REM cmake: When specified, generate the CMake build files only - don't compile
REM 32/64: Specifying neither or both builds both
REM debug/release: Specifying neither or both builds both
REM Examples:
REM build_windows_targets.bat 64
REM   -- deletes build, creates build, runs CMake and compiles 64-bit Debug and Release.
REM build_windows_targets.bat 64 debug
REM   -- deletes build, creates build, runs CMake and compiles 64-bit Debug.

set arg_cmake=0
set arg_32=0
set arg_64=0
set arg_debug=0
set arg_release=0

<<<<<<< HEAD
set do_cmake=1
set do_32=1
set do_64=1
if "%1"=="" goto no_args
=======
>>>>>>> 65c23aec
set do_cmake=0
set do_32=0
set do_64=0
set do_debug=0
set do_release=0

for %%a in (%*) do (
    echo.%%a | %WINDIR%\system32\find.exe /I "cmake">Nul && (set arg_cmake=1)
    echo.%%a | %WINDIR%\system32\find.exe "32">Nul && (set arg_32=1)
    echo.%%a | %WINDIR%\system32\find.exe "64">Nul && (set arg_64=1)
    echo.%%a | %WINDIR%\system32\find.exe /I "debug">Nul && (set arg_debug=1)
    echo.%%a | %WINDIR%\system32\find.exe /I "release">Nul && (set arg_release=1)
)

if %arg_32%==1 (
    set do_32=1
)
if %arg_64%==1 (
    set do_64=1
)
if %arg_32%==0 (
    if %arg_64%==0 (
        set do_32=1
        set do_64=1
    )
)

if %arg_debug%==1 (
    set do_debug=1
)
if %arg_release%==1 (
    set do_release=1
)
if %arg_debug%==0 (
    if %arg_release%==0 (
        set do_debug=1
        set do_release=1
    )
)

if %arg_cmake%==1 (
    set do_cmake=1
    set do_32=0
    set do_64=0
    set do_debug=0
    set do_release=0
)

REM Determine the appropriate CMake strings for the current version of Visual Studio
echo Determining VS version
python .\scripts\determine_vs_version.py > vsversion.tmp
set /p VS_VERSION=< vsversion.tmp
echo Detected Visual Studio Version as %VS_VERSION%
del /Q /F vsversion.tmp

if %do_cmake%==1 (
    if %do_64%==1 (
        rmdir /Q /S build
        mkdir build
        pushd build
        echo Generating 64-bit CMake files for Visual Studio %VS_VERSION%
        cmake -G "Visual Studio %VS_VERSION% Win64" ..
        popd
    )
    if %do_32%==1 (
        rmdir /Q /S build32
        mkdir build32
        pushd build32
        echo Generating 32-bit CMake files for Visual Studio %VS_VERSION%
        cmake -G "Visual Studio %VS_VERSION%" ..
        popd
    )
)

REM *******************************************
REM 64-bit build
REM *******************************************
if %do_64%==1 (
    pushd build
    echo Generating 64-bit CMake files for Visual Studio %VS_VERSION%
    cmake -G "Visual Studio %VS_VERSION% Win64" ..
<<<<<<< HEAD
    echo Building 64-bit Debug 
    pushd layers
    msbuild generate_vk_layer_helpers.vcxproj /p:Platform=x64 /p:Configuration=Debug /verbosity:quiet
    msbuild VkLayer_utils.vcxproj /p:Platform=x64 /p:Configuration=Debug /verbosity:quiet
    popd
    msbuild ALL_BUILD.vcxproj /p:Platform=x64 /p:Configuration=Debug /maxcpucount /verbosity:quiet
    if errorlevel 1 (
       echo.
       echo 64-bit Debug build failed!
       popd
       exit /b 1
    )   
   
    echo Building 64-bit Release
    REM msbuild doesn't seem to see the dependency between the Overlay sample and layer_utils
    pushd layers
    msbuild generate_vk_layer_helpers.vcxproj /p:Platform=x64 /p:Configuration=Release /verbosity:quiet
    msbuild VkLayer_utils.vcxproj /p:Platform=x64 /p:Configuration=Release /verbosity:quiet
    popd
    if errorlevel 1 (
       echo.
       echo 64-bit Release build failed!
       popd
       exit /b 1
    )   
=======
    if %do_debug% equ 1 (
        echo Building 64-bit Debug 
        msbuild ALL_BUILD.vcxproj /p:Platform=x64 /p:Configuration=Debug /maxcpucount /verbosity:quiet
        if errorlevel 1 (
        echo.
        echo 64-bit Debug build failed!
        popd
        exit /b 1
        )
    )
   
    if %do_release%==1 (
        echo Building 64-bit Release 
        msbuild ALL_BUILD.vcxproj /p:Platform=x64 /p:Configuration=Release /maxcpucount /verbosity:quiet
        if errorlevel 1 (
        echo.
        echo 64-bit Release build failed!
        popd
        exit /b 1
        )
    )
>>>>>>> 65c23aec
    popd
)
 
REM *******************************************
REM 32-bit build
REM *******************************************
if %do_32%==1 (
    pushd build32
    echo Generating 32-bit CMake files for Visual Studio %VS_VERSION%
    cmake -G "Visual Studio %VS_VERSION%" ..
<<<<<<< HEAD
    echo Building 32-bit Debug 
    pushd layers
    msbuild generate_vk_layer_helpers.vcxproj /p:Platform=x86 /p:Configuration=Debug /verbosity:quiet
    msbuild VkLayer_utils.vcxproj /p:Platform=x86 /p:Configuration=Debug /verbosity:quiet
    popd
    msbuild ALL_BUILD.vcxproj /p:Platform=x86 /p:Configuration=Debug /maxcpucount /verbosity:quiet
    if errorlevel 1 (
       echo.
       echo 32-bit Debug build failed!
       popd
       exit /b 1
    )   

    echo Building 32-bit Release
    REM msbuild doesn't seem to see the dependency between the Overlay sample and layer_utils
    pushd layers
    msbuild generate_vk_layer_helpers.vcxproj /p:Platform=x86 /p:Configuration=Release /verbosity:quiet
    msbuild VkLayer_utils.vcxproj /p:Platform=x86 /p:Configuration=Release /verbosity:quiet
    popd   
    msbuild ALL_BUILD.vcxproj /p:Platform=x86 /p:Configuration=Release /verbosity:quiet
    if errorlevel 1 (
       echo.
       echo 32-bit Release build failed!
       popd
       exit /b 1
    )   
=======
    if %do_debug%==1 (
        echo Building 32-bit Debug 
        msbuild ALL_BUILD.vcxproj /p:Platform=x86 /p:Configuration=Debug /maxcpucount /verbosity:quiet
        if errorlevel 1 (
        echo.
        echo 32-bit Debug build failed!
        popd
        exit /b 1
        )
    )

    if %do_release%==1 (
        echo Building 32-bit Release 
        msbuild ALL_BUILD.vcxproj /p:Platform=x86 /p:Configuration=Release /maxcpucount /verbosity:quiet
        if errorlevel 1 (
        echo.
        echo 32-bit Release build failed!
        popd
        exit /b 1
        )
    )
>>>>>>> 65c23aec
    popd
)
exit /b 0<|MERGE_RESOLUTION|>--- conflicted
+++ resolved
@@ -31,13 +31,11 @@
 set arg_debug=0
 set arg_release=0
 
-<<<<<<< HEAD
 set do_cmake=1
 set do_32=1
 set do_64=1
 if "%1"=="" goto no_args
-=======
->>>>>>> 65c23aec
+
 set do_cmake=0
 set do_32=0
 set do_64=0
@@ -119,7 +117,6 @@
     pushd build
     echo Generating 64-bit CMake files for Visual Studio %VS_VERSION%
     cmake -G "Visual Studio %VS_VERSION% Win64" ..
-<<<<<<< HEAD
     echo Building 64-bit Debug 
     pushd layers
     msbuild generate_vk_layer_helpers.vcxproj /p:Platform=x64 /p:Configuration=Debug /verbosity:quiet
@@ -145,29 +142,6 @@
        popd
        exit /b 1
     )   
-=======
-    if %do_debug% equ 1 (
-        echo Building 64-bit Debug 
-        msbuild ALL_BUILD.vcxproj /p:Platform=x64 /p:Configuration=Debug /maxcpucount /verbosity:quiet
-        if errorlevel 1 (
-        echo.
-        echo 64-bit Debug build failed!
-        popd
-        exit /b 1
-        )
-    )
-   
-    if %do_release%==1 (
-        echo Building 64-bit Release 
-        msbuild ALL_BUILD.vcxproj /p:Platform=x64 /p:Configuration=Release /maxcpucount /verbosity:quiet
-        if errorlevel 1 (
-        echo.
-        echo 64-bit Release build failed!
-        popd
-        exit /b 1
-        )
-    )
->>>>>>> 65c23aec
     popd
 )
  
@@ -178,7 +152,6 @@
     pushd build32
     echo Generating 32-bit CMake files for Visual Studio %VS_VERSION%
     cmake -G "Visual Studio %VS_VERSION%" ..
-<<<<<<< HEAD
     echo Building 32-bit Debug 
     pushd layers
     msbuild generate_vk_layer_helpers.vcxproj /p:Platform=x86 /p:Configuration=Debug /verbosity:quiet
@@ -205,29 +178,6 @@
        popd
        exit /b 1
     )   
-=======
-    if %do_debug%==1 (
-        echo Building 32-bit Debug 
-        msbuild ALL_BUILD.vcxproj /p:Platform=x86 /p:Configuration=Debug /maxcpucount /verbosity:quiet
-        if errorlevel 1 (
-        echo.
-        echo 32-bit Debug build failed!
-        popd
-        exit /b 1
-        )
-    )
-
-    if %do_release%==1 (
-        echo Building 32-bit Release 
-        msbuild ALL_BUILD.vcxproj /p:Platform=x86 /p:Configuration=Release /maxcpucount /verbosity:quiet
-        if errorlevel 1 (
-        echo.
-        echo 32-bit Release build failed!
-        popd
-        exit /b 1
-        )
-    )
->>>>>>> 65c23aec
     popd
 )
 exit /b 0