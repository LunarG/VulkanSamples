echo off
REM
REM This Windows batch file builds this repository for the following targets:
REM 64/32-bit Release/Debug
REM It uses CMake to genererate the project files and then invokes msbuild
REM to build them.
REM The update_external_sources.bat batch file must be executed before running
REM this batch file
REM
REM Arguments:
REM None: Runs CMake and builds all 4 combinations
REM Argument contains:
REM     cmake (case insensitive): Deletes build and build32 and runs just CMake on both
REM     32: Deletes build32, runs CMake and builds 32-bit versions
REM     64: Deletes build, runs CMake and builds 64-bit versions
REM Example:
REM build_windows_targets.bat 64
REM deletes build, creates build, runs CMake and compiles 64-bit Debug and Release.

set do_cmake=1
set do_32=1
set do_64=1
if "%1"=="" goto no_args
set do_cmake=0
set do_32=0
set do_64=0
for %%a in (%*) do (
    echo.%%a | %WINDIR%\system32\find.exe /I "cmake">Nul && (set do_cmake=1)
    echo.%%a | %WINDIR%\system32\find.exe "32">Nul && (set do_32=1)
    echo.%%a | %WINDIR%\system32\find.exe "64">Nul && (set do_64=1)
)
:no_args
if %do_cmake%==0 (
    if %do_32%==0 (
        if %do_64%==0 (
            echo No valid parameters specified.
            exit /b 1
        )
    )
)

REM Determine the appropriate CMake strings for the current version of Visual Studio
echo Determining VS version
python .\determine_vs_version.py > vsversion.tmp
set /p VS_VERSION=< vsversion.tmp
echo Detected Visual Studio Version as %VS_VERSION%
del /Q /F vsversion.tmp

if %do_cmake%==1 (
    if %do_64%==1 (
        rmdir /Q /S build
        mkdir build
        pushd build
        echo Generating 64-bit CMake files for Visual Studio %VS_VERSION%
        cmake -G "Visual Studio %VS_VERSION% Win64" ..
        popd
    )
    if %do_32%==1 (
        rmdir /Q /S build32
        mkdir build32
        pushd build32
        echo Generating 32-bit CMake files for Visual Studio %VS_VERSION%
        cmake -G "Visual Studio %VS_VERSION%" ..
        popd
    )
)

REM *******************************************
REM 64-bit build
REM *******************************************
if %do_64%==1 (
    pushd build

    echo Building 64-bit Debug  
    REM msbuild doesn't seem to see the dependency between the Overlay sample and layer_utils
    pushd layers
    msbuild generate_vk_layer_helpers.vcxproj /p:Platform=x64 /p:Configuration=Debug /verbosity:quiet
    msbuild VkLayer_utils.vcxproj /p:Platform=x64 /p:Configuration=Debug /verbosity:quiet
    popd
    msbuild ALL_BUILD.vcxproj /p:Platform=x64 /p:Configuration=Debug /verbosity:quiet
    if errorlevel 1 (
       echo.
       echo 64-bit Debug build failed!
       popd
<<<<<<< HEAD
       exit /B 1
    )
=======
       exit /b 1
    )   
>>>>>>> 19ab93c7
   
    echo Building 64-bit Release
    REM msbuild doesn't seem to see the dependency between the Overlay sample and layer_utils
    pushd layers
    msbuild generate_vk_layer_helpers.vcxproj /p:Platform=x64 /p:Configuration=Release /verbosity:quiet
    msbuild VkLayer_utils.vcxproj /p:Platform=x64 /p:Configuration=Release /verbosity:quiet
    popd
    msbuild ALL_BUILD.vcxproj /p:Platform=x64 /p:Configuration=Release /verbosity:quiet
    if errorlevel 1 (
       echo.
       echo 64-bit Release build failed!
       popd
<<<<<<< HEAD
       exit /B 1
    )

=======
       exit /b 1
    )   
>>>>>>> 19ab93c7
    popd
)
 
REM *******************************************
REM 32-bit build
REM *******************************************
if %do_32%==1 (
    pushd build32

    echo Building 32-bit Debug
    REM msbuild doesn't seem to see the dependency between the Overlay sample and layer_utils
    pushd layers
    msbuild generate_vk_layer_helpers.vcxproj /p:Platform=x86 /p:Configuration=Debug /verbosity:quiet
    msbuild VkLayer_utils.vcxproj /p:Platform=x86 /p:Configuration=Debug /verbosity:quiet
    popd
    msbuild ALL_BUILD.vcxproj /p:Platform=x86 /p:Configuration=Debug /verbosity:quiet
    if errorlevel 1 (
       echo.
       echo 32-bit Debug build failed!
       popd
<<<<<<< HEAD
       exit /B 1
    )
   
    echo Building 32-bit Release
    REM msbuild doesn't seem to see the dependency between the Overlay sample and layer_utils
    pushd layers
    msbuild generate_vk_layer_helpers.vcxproj /p:Platform=x86 /p:Configuration=Release /verbosity:quiet
    msbuild VkLayer_utils.vcxproj /p:Platform=x86 /p:Configuration=Release /verbosity:quiet
    popd   
=======
       exit /b 1
    )   
       
    echo Building 32-bit Release 
>>>>>>> 19ab93c7
    msbuild ALL_BUILD.vcxproj /p:Platform=x86 /p:Configuration=Release /verbosity:quiet
    if errorlevel 1 (
       echo.
       echo 32-bit Release build failed!
       popd
<<<<<<< HEAD
       exit /B 1
    )

    popd
)

=======
       exit /b 1
    )   
    popd
)
>>>>>>> 19ab93c7
exit /b 0<|MERGE_RESOLUTION|>--- conflicted
+++ resolved
@@ -82,13 +82,8 @@
        echo.
        echo 64-bit Debug build failed!
        popd
-<<<<<<< HEAD
-       exit /B 1
-    )
-=======
        exit /b 1
     )   
->>>>>>> 19ab93c7
    
     echo Building 64-bit Release
     REM msbuild doesn't seem to see the dependency between the Overlay sample and layer_utils
@@ -101,14 +96,8 @@
        echo.
        echo 64-bit Release build failed!
        popd
-<<<<<<< HEAD
-       exit /B 1
-    )
-
-=======
        exit /b 1
     )   
->>>>>>> 19ab93c7
     popd
 )
  
@@ -129,38 +118,22 @@
        echo.
        echo 32-bit Debug build failed!
        popd
-<<<<<<< HEAD
-       exit /B 1
-    )
-   
+       exit /b 1
+    )   
+
     echo Building 32-bit Release
     REM msbuild doesn't seem to see the dependency between the Overlay sample and layer_utils
     pushd layers
     msbuild generate_vk_layer_helpers.vcxproj /p:Platform=x86 /p:Configuration=Release /verbosity:quiet
     msbuild VkLayer_utils.vcxproj /p:Platform=x86 /p:Configuration=Release /verbosity:quiet
     popd   
-=======
-       exit /b 1
-    )   
-       
-    echo Building 32-bit Release 
->>>>>>> 19ab93c7
     msbuild ALL_BUILD.vcxproj /p:Platform=x86 /p:Configuration=Release /verbosity:quiet
     if errorlevel 1 (
        echo.
        echo 32-bit Release build failed!
        popd
-<<<<<<< HEAD
-       exit /B 1
-    )
-
-    popd
-)
-
-=======
        exit /b 1
     )   
     popd
 )
->>>>>>> 19ab93c7
 exit /b 0