/*
 * Vulkan Samples
 *
 * Copyright (C) 2015-2016 Valve Corporation
 * Copyright (C) 2015-2016 LunarG, Inc.
 * Copyright (C) 2015-2016 Google, Inc.
 *
 * Permission is hereby granted, free of charge, to any person obtaining a
 * copy of this software and associated documentation files (the "Software"),
 * to deal in the Software without restriction, including without limitation
 * the rights to use, copy, modify, merge, publish, distribute, sublicense,
 * and/or sell copies of the Software, and to permit persons to whom the
 * Software is furnished to do so, subject to the following conditions:
 *
 * The above copyright notice and this permission notice shall be included
 * in all copies or substantial portions of the Software.
 *
 * THE SOFTWARE IS PROVIDED "AS IS", WITHOUT WARRANTY OF ANY KIND, EXPRESS OR
 * IMPLIED, INCLUDING BUT NOT LIMITED TO THE WARRANTIES OF MERCHANTABILITY,
 * FITNESS FOR A PARTICULAR PURPOSE AND NONINFRINGEMENT.  IN NO EVENT SHALL
 * THE AUTHORS OR COPYRIGHT HOLDERS BE LIABLE FOR ANY CLAIM, DAMAGES OR OTHER
 * LIABILITY, WHETHER IN AN ACTION OF CONTRACT, TORT OR OTHERWISE, ARISING
 * FROM, OUT OF OR IN CONNECTION WITH THE SOFTWARE OR THE USE OR OTHER
 * DEALINGS IN THE SOFTWARE.
 */

/*
VULKAN_SAMPLE_DESCRIPTION
samples utility functions
*/

#include <stdio.h>
#include <assert.h>
#include <cstdlib>
#include <iomanip>
#include <fstream>
#include <iostream>
#include "util.hpp"
#if (defined(__IPHONE_OS_VERSION_MAX_ALLOWED) || defined(__MAC_OS_X_VERSION_MAX_ALLOWED))
#	include <MoltenGLSLToSPIRVConverter/GLSLToSPIRVConverter.h>
#else
#	include "SPIRV/GlslangToSpv.h"
#endif

// For timestamp code (get_milliseconds)
#ifdef WIN32
#include <Windows.h>
#else
#include <sys/time.h>
#endif

using namespace std;

<<<<<<< HEAD
#if !(defined(__IPHONE_OS_VERSION_MAX_ALLOWED) || defined(__MAC_OS_X_VERSION_MAX_ALLOWED))
// iOS & OSX: main() implemented externally to allow access to Objective-C components
int main(int argc, char **argv) { return sample_main(); }
#endif

=======
>>>>>>> bc5d1996
void extract_version(uint32_t version, uint32_t &major, uint32_t &minor,
                     uint32_t &patch) {
    major = version >> 22;
    minor = (version >> 12) & 0x3ff;
    patch = version & 0xfff;
}

string get_file_name(const string &s) {

    char sep = '/';

#ifdef _WIN32
    sep = '\\';
#endif

    // cout << "in get_file_name\n";
    size_t i = s.rfind(sep, s.length());
    if (i != string::npos) {
        return (s.substr(i + 1, s.length() - i));
    }

    return ("");
}

#if !(defined(__IPHONE_OS_VERSION_MAX_ALLOWED) || defined(__MAC_OS_X_VERSION_MAX_ALLOWED))
// iOS & OSX: get_base_data_dir() implemented externally to allow access to Objective-C components
std::string get_base_data_dir() {
    return std::string(VULKAN_SAMPLES_BASE_DIR) + "/API-Samples/data/";
}
#endif

std::string get_data_dir(std::string filename) {
    std::string basedir = get_base_data_dir();
    // get the base filename
    std::string fname = get_file_name(filename);

    // get the prefix of the base filename, i.e. the part before the dash
    stringstream stream(fname);
    std::string prefix;
    getline(stream, prefix, '-');
    std::string ddir = basedir + prefix;
    return ddir;
}

bool memory_type_from_properties(struct sample_info &info, uint32_t typeBits,
                                 VkFlags requirements_mask,
                                 uint32_t *typeIndex) {
    // Search memtypes to find first index with those properties
    for (uint32_t i = 0; i < 32; i++) {
        if ((typeBits & 1) == 1) {
            // Type is available, does it match user properties?
            if ((info.memory_properties.memoryTypes[i].propertyFlags &
                 requirements_mask) == requirements_mask) {
                *typeIndex = i;
                return true;
            }
        }
        typeBits >>= 1;
    }
    // No memory types matched, return failure
    return false;
}

void set_image_layout(struct sample_info &info, VkImage image,
                      VkImageAspectFlags aspectMask,
                      VkImageLayout old_image_layout,
                      VkImageLayout new_image_layout) {
    /* DEPENDS on info.cmd and info.queue initialized */

    assert(info.cmd != VK_NULL_HANDLE);
    assert(info.queue != VK_NULL_HANDLE);

    VkImageMemoryBarrier image_memory_barrier = {};
    image_memory_barrier.sType = VK_STRUCTURE_TYPE_IMAGE_MEMORY_BARRIER;
    image_memory_barrier.pNext = NULL;
    image_memory_barrier.srcAccessMask = 0;
    image_memory_barrier.dstAccessMask = 0;
    image_memory_barrier.oldLayout = old_image_layout;
    image_memory_barrier.newLayout = new_image_layout;
    image_memory_barrier.srcQueueFamilyIndex = VK_QUEUE_FAMILY_IGNORED;
    image_memory_barrier.dstQueueFamilyIndex = VK_QUEUE_FAMILY_IGNORED;
    image_memory_barrier.image = image;
    image_memory_barrier.subresourceRange.aspectMask = aspectMask;
    image_memory_barrier.subresourceRange.baseMipLevel = 0;
    image_memory_barrier.subresourceRange.levelCount = 1;
    image_memory_barrier.subresourceRange.baseArrayLayer = 0;
    image_memory_barrier.subresourceRange.layerCount = 1;

    if (old_image_layout == VK_IMAGE_LAYOUT_COLOR_ATTACHMENT_OPTIMAL) {
        image_memory_barrier.srcAccessMask =
            VK_ACCESS_COLOR_ATTACHMENT_WRITE_BIT;
    }

    if (new_image_layout == VK_IMAGE_LAYOUT_TRANSFER_DST_OPTIMAL) {
        image_memory_barrier.dstAccessMask = VK_ACCESS_TRANSFER_WRITE_BIT;
    }

    if (new_image_layout == VK_IMAGE_LAYOUT_TRANSFER_SRC_OPTIMAL) {
        image_memory_barrier.dstAccessMask = VK_ACCESS_TRANSFER_READ_BIT;
    }

    if (old_image_layout == VK_IMAGE_LAYOUT_TRANSFER_DST_OPTIMAL) {
        image_memory_barrier.srcAccessMask = VK_ACCESS_TRANSFER_WRITE_BIT;
    }

    if (old_image_layout == VK_IMAGE_LAYOUT_PREINITIALIZED) {
        image_memory_barrier.srcAccessMask = VK_ACCESS_HOST_WRITE_BIT;
    }

    if (new_image_layout == VK_IMAGE_LAYOUT_SHADER_READ_ONLY_OPTIMAL) {
        image_memory_barrier.srcAccessMask =
            VK_ACCESS_HOST_WRITE_BIT | VK_ACCESS_TRANSFER_WRITE_BIT;
        image_memory_barrier.dstAccessMask = VK_ACCESS_SHADER_READ_BIT;
    }

    if (new_image_layout == VK_IMAGE_LAYOUT_COLOR_ATTACHMENT_OPTIMAL) {
        image_memory_barrier.dstAccessMask =
            VK_ACCESS_COLOR_ATTACHMENT_WRITE_BIT;
    }

    if (new_image_layout == VK_IMAGE_LAYOUT_DEPTH_STENCIL_ATTACHMENT_OPTIMAL) {
        image_memory_barrier.dstAccessMask =
            VK_ACCESS_DEPTH_STENCIL_ATTACHMENT_WRITE_BIT;
    }

    VkPipelineStageFlags src_stages = VK_PIPELINE_STAGE_TOP_OF_PIPE_BIT;
    VkPipelineStageFlags dest_stages = VK_PIPELINE_STAGE_TOP_OF_PIPE_BIT;

    vkCmdPipelineBarrier(info.cmd, src_stages, dest_stages, 0, 0, NULL, 0, NULL,
                         1, &image_memory_barrier);
}

bool read_ppm(char const *const filename, int &width, int &height,
              uint64_t rowPitch, unsigned char *dataPtr) {
    // PPM format expected from http://netpbm.sourceforge.net/doc/ppm.html
    //  1. magic number
    //  2. whitespace
    //  3. width
    //  4. whitespace
    //  5. height
    //  6. whitespace
    //  7. max color value
    //  8. whitespace
    //  7. data

    // Comments are not supported, but are detected and we kick out
    // Only 8 bits per channel is supported
    // If dataPtr is nullptr, only width and height are returned

    // Read in values from the PPM file as characters to check for comments
    char magicStr[3] = {}, heightStr[6] = {}, widthStr[6] = {},
         formatStr[6] = {};

    FILE *fPtr = fopen(filename, "rb");
    if (!fPtr) {
        printf("Bad filename in read_ppm: %s\n", filename);
        return false;
    }

    // Read the four values from file, accounting with any and all whitepace
    fscanf(fPtr, "%s %s %s %s ", magicStr, widthStr, heightStr, formatStr);

    // Kick out if comments present
    if (magicStr[0] == '#' || widthStr[0] == '#' || heightStr[0] == '#' ||
        formatStr[0] == '#') {
        printf("Unhandled comment in PPM file\n");
        return false;
    }

    // Only one magic value is valid
    if (strncmp(magicStr, "P6", sizeof(magicStr))) {
        printf("Unhandled PPM magic number: %s\n", magicStr);
        return false;
    }

    width = atoi(widthStr);
    height = atoi(heightStr);

    // Ensure we got something sane for width/height
    static const int saneDimension = 32768; //??
    if (width <= 0 || width > saneDimension) {
        printf("Width seems wrong.  Update read_ppm if not: %u\n", width);
        return false;
    }
    if (height <= 0 || height > saneDimension) {
        printf("Height seems wrong.  Update read_ppm if not: %u\n", height);
        return false;
    }

    if (dataPtr == nullptr) {
        // If no destination pointer, caller only wanted dimensions
        return true;
    }

    // Now read the data
    for (int y = 0; y < height; y++) {
        unsigned char *rowPtr = dataPtr;
        for (int x = 0; x < width; x++) {
            fread(rowPtr, 3, 1, fPtr);
            rowPtr[3] = 255; /* Alpha of 1 */
            rowPtr += 4;
        }
        dataPtr += rowPitch;
    }
    fclose(fPtr);

    return true;
}

#if (defined(__IPHONE_OS_VERSION_MAX_ALLOWED) || defined(__MAC_OS_X_VERSION_MAX_ALLOWED))

void init_glslang() {}

void finalize_glslang() {}

bool GLSLtoSPV(const VkShaderStageFlagBits shader_type, const char *pshader, std::vector<unsigned int> &spirv) {

 	MLNShaderStage shaderStage;
 	switch (shader_type) {
		 		case VK_SHADER_STAGE_VERTEX_BIT:
		 			shaderStage = kMLNShaderStageVertex;
		 			break;
		 		case VK_SHADER_STAGE_TESSELLATION_CONTROL_BIT:
		 			shaderStage = kMLNShaderStageTessControl;
		 			break;
				case VK_SHADER_STAGE_TESSELLATION_EVALUATION_BIT:
		 			shaderStage = kMLNShaderStageTessEval;
		 			break;
		 		case VK_SHADER_STAGE_GEOMETRY_BIT:
		 			shaderStage = kMLNShaderStageGeometry;
		 			break;
		 		case VK_SHADER_STAGE_FRAGMENT_BIT:
		 			shaderStage = kMLNShaderStageFragment;
		 			break;
		 		case VK_SHADER_STAGE_COMPUTE_BIT:
		 			shaderStage = kMLNShaderStageCompute;
		 			break;
		 		default:
		 			shaderStage = kMLNShaderStageAuto;
		 			break;
	 	}

 	molten::GLSLToSPIRVConverter glslConverter;
 	glslConverter.setGLSL(pshader);
 	bool wasConverted = glslConverter.convert(shaderStage, false, false);
 	if (wasConverted) { spirv = glslConverter.getSPIRV(); }
 	return wasConverted;
 }

#else
void init_resources(TBuiltInResource &Resources) {
    Resources.maxLights = 32;
    Resources.maxClipPlanes = 6;
    Resources.maxTextureUnits = 32;
    Resources.maxTextureCoords = 32;
    Resources.maxVertexAttribs = 64;
    Resources.maxVertexUniformComponents = 4096;
    Resources.maxVaryingFloats = 64;
    Resources.maxVertexTextureImageUnits = 32;
    Resources.maxCombinedTextureImageUnits = 80;
    Resources.maxTextureImageUnits = 32;
    Resources.maxFragmentUniformComponents = 4096;
    Resources.maxDrawBuffers = 32;
    Resources.maxVertexUniformVectors = 128;
    Resources.maxVaryingVectors = 8;
    Resources.maxFragmentUniformVectors = 16;
    Resources.maxVertexOutputVectors = 16;
    Resources.maxFragmentInputVectors = 15;
    Resources.minProgramTexelOffset = -8;
    Resources.maxProgramTexelOffset = 7;
    Resources.maxClipDistances = 8;
    Resources.maxComputeWorkGroupCountX = 65535;
    Resources.maxComputeWorkGroupCountY = 65535;
    Resources.maxComputeWorkGroupCountZ = 65535;
    Resources.maxComputeWorkGroupSizeX = 1024;
    Resources.maxComputeWorkGroupSizeY = 1024;
    Resources.maxComputeWorkGroupSizeZ = 64;
    Resources.maxComputeUniformComponents = 1024;
    Resources.maxComputeTextureImageUnits = 16;
    Resources.maxComputeImageUniforms = 8;
    Resources.maxComputeAtomicCounters = 8;
    Resources.maxComputeAtomicCounterBuffers = 1;
    Resources.maxVaryingComponents = 60;
    Resources.maxVertexOutputComponents = 64;
    Resources.maxGeometryInputComponents = 64;
    Resources.maxGeometryOutputComponents = 128;
    Resources.maxFragmentInputComponents = 128;
    Resources.maxImageUnits = 8;
    Resources.maxCombinedImageUnitsAndFragmentOutputs = 8;
    Resources.maxCombinedShaderOutputResources = 8;
    Resources.maxImageSamples = 0;
    Resources.maxVertexImageUniforms = 0;
    Resources.maxTessControlImageUniforms = 0;
    Resources.maxTessEvaluationImageUniforms = 0;
    Resources.maxGeometryImageUniforms = 0;
    Resources.maxFragmentImageUniforms = 8;
    Resources.maxCombinedImageUniforms = 8;
    Resources.maxGeometryTextureImageUnits = 16;
    Resources.maxGeometryOutputVertices = 256;
    Resources.maxGeometryTotalOutputComponents = 1024;
    Resources.maxGeometryUniformComponents = 1024;
    Resources.maxGeometryVaryingComponents = 64;
    Resources.maxTessControlInputComponents = 128;
    Resources.maxTessControlOutputComponents = 128;
    Resources.maxTessControlTextureImageUnits = 16;
    Resources.maxTessControlUniformComponents = 1024;
    Resources.maxTessControlTotalOutputComponents = 4096;
    Resources.maxTessEvaluationInputComponents = 128;
    Resources.maxTessEvaluationOutputComponents = 128;
    Resources.maxTessEvaluationTextureImageUnits = 16;
    Resources.maxTessEvaluationUniformComponents = 1024;
    Resources.maxTessPatchComponents = 120;
    Resources.maxPatchVertices = 32;
    Resources.maxTessGenLevel = 64;
    Resources.maxViewports = 16;
    Resources.maxVertexAtomicCounters = 0;
    Resources.maxTessControlAtomicCounters = 0;
    Resources.maxTessEvaluationAtomicCounters = 0;
    Resources.maxGeometryAtomicCounters = 0;
    Resources.maxFragmentAtomicCounters = 8;
    Resources.maxCombinedAtomicCounters = 8;
    Resources.maxAtomicCounterBindings = 1;
    Resources.maxVertexAtomicCounterBuffers = 0;
    Resources.maxTessControlAtomicCounterBuffers = 0;
    Resources.maxTessEvaluationAtomicCounterBuffers = 0;
    Resources.maxGeometryAtomicCounterBuffers = 0;
    Resources.maxFragmentAtomicCounterBuffers = 1;
    Resources.maxCombinedAtomicCounterBuffers = 1;
    Resources.maxAtomicCounterBufferSize = 16384;
    Resources.maxTransformFeedbackBuffers = 4;
    Resources.maxTransformFeedbackInterleavedComponents = 64;
    Resources.maxCullDistances = 8;
    Resources.maxCombinedClipAndCullDistances = 8;
    Resources.maxSamples = 4;
    Resources.limits.nonInductiveForLoops = 1;
    Resources.limits.whileLoops = 1;
    Resources.limits.doWhileLoops = 1;
    Resources.limits.generalUniformIndexing = 1;
    Resources.limits.generalAttributeMatrixVectorIndexing = 1;
    Resources.limits.generalVaryingIndexing = 1;
    Resources.limits.generalSamplerIndexing = 1;
    Resources.limits.generalVariableIndexing = 1;
    Resources.limits.generalConstantMatrixVectorIndexing = 1;
}

EShLanguage FindLanguage(const VkShaderStageFlagBits shader_type) {
    switch (shader_type) {
    case VK_SHADER_STAGE_VERTEX_BIT:
        return EShLangVertex;

    case VK_SHADER_STAGE_TESSELLATION_CONTROL_BIT:
        return EShLangTessControl;

    case VK_SHADER_STAGE_TESSELLATION_EVALUATION_BIT:
        return EShLangTessEvaluation;

    case VK_SHADER_STAGE_GEOMETRY_BIT:
        return EShLangGeometry;

    case VK_SHADER_STAGE_FRAGMENT_BIT:
        return EShLangFragment;

    case VK_SHADER_STAGE_COMPUTE_BIT:
        return EShLangCompute;

    default:
        return EShLangVertex;
    }
}

void init_glslang() { glslang::InitializeProcess(); }

void finalize_glslang() { glslang::FinalizeProcess(); }

//
// Compile a given string containing GLSL into SPV for use by VK
// Return value of false means an error was encountered.
//
bool GLSLtoSPV(const VkShaderStageFlagBits shader_type, const char *pshader,
               std::vector<unsigned int> &spirv) {
    EShLanguage stage = FindLanguage(shader_type);
    glslang::TShader shader(stage);
    glslang::TProgram program;
    const char *shaderStrings[1];
    TBuiltInResource Resources;
    init_resources(Resources);

    // Enable SPIR-V and Vulkan rules when parsing GLSL
    EShMessages messages = (EShMessages)(EShMsgSpvRules | EShMsgVulkanRules);

    shaderStrings[0] = pshader;
    shader.setStrings(shaderStrings, 1);

    if (!shader.parse(&Resources, 100, false, messages)) {
        puts(shader.getInfoLog());
        puts(shader.getInfoDebugLog());
        return false; // something didn't work
    }

    program.addShader(&shader);

    //
    // Program-level processing...
    //

    if (!program.link(messages)) {
        puts(shader.getInfoLog());
        puts(shader.getInfoDebugLog());
        fflush(stdout);
        return false;
    }

    glslang::GlslangToSpv(*program.getIntermediate(stage), spirv);

    return true;
}
#endif

void wait_seconds(int seconds) {
#ifdef WIN32
    Sleep(seconds * 1000);
#else
    sleep(seconds);
#endif
}

timestamp_t get_milliseconds() {
#ifdef WIN32
    LARGE_INTEGER frequency;
    BOOL useQPC = QueryPerformanceFrequency(&frequency);
    if (useQPC) {
        LARGE_INTEGER now;
        QueryPerformanceCounter(&now);
        return (1000LL * now.QuadPart) / frequency.QuadPart;
    } else {
        return GetTickCount();
    }
#else
    struct timeval now;
    gettimeofday(&now, NULL);
    return (now.tv_usec / 1000) + (timestamp_t)now.tv_sec;
#endif
}

void print_UUID(uint8_t *pipelineCacheUUID) {
    for (int j = 0; j < VK_UUID_SIZE; ++j) {
        std::cout << std::setw(2) << (uint32_t)pipelineCacheUUID[j];
        if (j == 3 || j == 5 || j == 7 || j == 9) {
            std::cout << '-';
        }
    }
}
static bool optionMatch(const char *option, char *optionLine) {
    if (strncmp(option, optionLine, strlen(option)) == 0)
        return true;
    else
        return false;
}

void process_command_line_args(struct sample_info &info, int argc,
                               char *argv[]) {
    int i, n;

    for (i = 1, n = 1; i < argc; i++) {
        if (optionMatch("--save-images", argv[i]))
            info.save_images = true;
        else if (optionMatch("--help", argv[i]) || optionMatch("-h", argv[i])) {
            printf("\nOther options:\n");
            printf("\t--save-images\n"
                   "\t\tSave tests images as ppm files in current working "
                   "directory.\n");
            exit(0);
        } else {
            printf("\nUnrecognized option: %s\n", argv[i]);
            printf("\nUse --help or -h for option list.\n");
            exit(0);
        }

        /*
         * Since the above "consume" inputs, update argv
         * so that it contains the trimmed list of args for glutInit
         */

        argv[n] = argv[i];
        n++;
    }
}

void write_ppm(struct sample_info &info, const char *basename) {
    string filename;
    uint32_t x, y;
    VkResult res;

    VkImageCreateInfo image_create_info = {};
    image_create_info.sType = VK_STRUCTURE_TYPE_IMAGE_CREATE_INFO;
    image_create_info.pNext = NULL;
    image_create_info.imageType = VK_IMAGE_TYPE_2D;
    image_create_info.format = info.format;
    image_create_info.extent.width = info.width;
    image_create_info.extent.height = info.height;
    image_create_info.extent.depth = 1;
    image_create_info.mipLevels = 1;
    image_create_info.arrayLayers = 1;
    image_create_info.samples = VK_SAMPLE_COUNT_1_BIT;
    image_create_info.tiling = VK_IMAGE_TILING_LINEAR;
    image_create_info.initialLayout = VK_IMAGE_LAYOUT_PREINITIALIZED;
    image_create_info.usage = VK_IMAGE_USAGE_TRANSFER_DST_BIT;
    image_create_info.queueFamilyIndexCount = 0;
    image_create_info.pQueueFamilyIndices = NULL;
    image_create_info.sharingMode = VK_SHARING_MODE_EXCLUSIVE;
    image_create_info.flags = 0;

    VkMemoryAllocateInfo mem_alloc = {};
    mem_alloc.sType = VK_STRUCTURE_TYPE_MEMORY_ALLOCATE_INFO;
    mem_alloc.pNext = NULL;
    mem_alloc.allocationSize = 0;
    mem_alloc.memoryTypeIndex = 0;

    VkImage mappableImage;
    VkDeviceMemory mappableMemory;

    /* Create a mappable image */
    res = vkCreateImage(info.device, &image_create_info, NULL, &mappableImage);
    assert(res == VK_SUCCESS);

    VkMemoryRequirements mem_reqs;
    vkGetImageMemoryRequirements(info.device, mappableImage, &mem_reqs);

    mem_alloc.allocationSize = mem_reqs.size;

    /* Find the memory type that is host mappable */
    bool pass = memory_type_from_properties(info, mem_reqs.memoryTypeBits,
                                            VK_MEMORY_PROPERTY_HOST_VISIBLE_BIT,
                                            &mem_alloc.memoryTypeIndex);
    assert(pass);

    /* allocate memory */
    res = vkAllocateMemory(info.device, &mem_alloc, NULL, &(mappableMemory));
    assert(res == VK_SUCCESS);

    /* bind memory */
    res = vkBindImageMemory(info.device, mappableImage, mappableMemory, 0);
    assert(res == VK_SUCCESS);

    VkCommandBufferBeginInfo cmd_buf_info = {};
    cmd_buf_info.sType = VK_STRUCTURE_TYPE_COMMAND_BUFFER_BEGIN_INFO;
    cmd_buf_info.pNext = NULL;
    cmd_buf_info.flags = 0;
    cmd_buf_info.pInheritanceInfo = NULL;

    res = vkBeginCommandBuffer(info.cmd, &cmd_buf_info);
    set_image_layout(info, mappableImage, VK_IMAGE_ASPECT_COLOR_BIT,
                     VK_IMAGE_LAYOUT_PREINITIALIZED,
                     VK_IMAGE_LAYOUT_TRANSFER_DST_OPTIMAL);

    set_image_layout(info, info.buffers[info.current_buffer].image,
                     VK_IMAGE_ASPECT_COLOR_BIT, VK_IMAGE_LAYOUT_PRESENT_SRC_KHR,
                     VK_IMAGE_LAYOUT_TRANSFER_SRC_OPTIMAL);

    VkImageCopy copy_region;
    copy_region.srcSubresource.aspectMask = VK_IMAGE_ASPECT_COLOR_BIT;
    copy_region.srcSubresource.mipLevel = 0;
    copy_region.srcSubresource.baseArrayLayer = 0;
    copy_region.srcSubresource.layerCount = 1;
    copy_region.srcOffset.x = 0;
    copy_region.srcOffset.y = 0;
    copy_region.srcOffset.z = 0;
    copy_region.dstSubresource.aspectMask = VK_IMAGE_ASPECT_COLOR_BIT;
    copy_region.dstSubresource.mipLevel = 0;
    copy_region.dstSubresource.baseArrayLayer = 0;
    copy_region.dstSubresource.layerCount = 1;
    copy_region.dstOffset.x = 0;
    copy_region.dstOffset.y = 0;
    copy_region.dstOffset.z = 0;
    copy_region.extent.width = info.width;
    copy_region.extent.height = info.height;
    copy_region.extent.depth = 1;

    /* Put the copy command into the command buffer */
    vkCmdCopyImage(info.cmd, info.buffers[info.current_buffer].image,
                   VK_IMAGE_LAYOUT_TRANSFER_SRC_OPTIMAL, mappableImage,
                   VK_IMAGE_LAYOUT_TRANSFER_DST_OPTIMAL, 1, &copy_region);

    set_image_layout(info, mappableImage, VK_IMAGE_ASPECT_COLOR_BIT,
                     VK_IMAGE_LAYOUT_TRANSFER_DST_OPTIMAL,
                     VK_IMAGE_LAYOUT_GENERAL);

    res = vkEndCommandBuffer(info.cmd);
    assert(res == VK_SUCCESS);
    const VkCommandBuffer cmd_bufs[] = {info.cmd};
    VkFenceCreateInfo fenceInfo;
    VkFence cmdFence;
    fenceInfo.sType = VK_STRUCTURE_TYPE_FENCE_CREATE_INFO;
    fenceInfo.pNext = NULL;
    fenceInfo.flags = 0;
    vkCreateFence(info.device, &fenceInfo, NULL, &cmdFence);

    VkSubmitInfo submit_info[1] = {};
    submit_info[0].pNext = NULL;
    submit_info[0].sType = VK_STRUCTURE_TYPE_SUBMIT_INFO;
    submit_info[0].waitSemaphoreCount = 0;
    submit_info[0].pWaitSemaphores = NULL;
    submit_info[0].pWaitDstStageMask = NULL;
    submit_info[0].commandBufferCount = 1;
    submit_info[0].pCommandBuffers = cmd_bufs;
    submit_info[0].signalSemaphoreCount = 0;
    submit_info[0].pSignalSemaphores = NULL;

    /* Queue the command buffer for execution */
    res = vkQueueSubmit(info.queue, 1, submit_info, cmdFence);
    assert(res == VK_SUCCESS);

    /* Make sure command buffer is finished before mapping */
    do {
        res =
            vkWaitForFences(info.device, 1, &cmdFence, VK_TRUE, FENCE_TIMEOUT);
    } while (res == VK_TIMEOUT);
    assert(res == VK_SUCCESS);

    vkDestroyFence(info.device, cmdFence, NULL);

    filename.append(basename);
    filename.append(".ppm");

    VkImageSubresource subres = {};
    subres.aspectMask = VK_IMAGE_ASPECT_COLOR_BIT;
    subres.mipLevel = 0;
    subres.arrayLayer = 0;
    VkSubresourceLayout sr_layout;
    vkGetImageSubresourceLayout(info.device, mappableImage, &subres,
                                &sr_layout);

    char *ptr;
    res = vkMapMemory(info.device, mappableMemory, 0, mem_reqs.size, 0,
                      (void **)&ptr);
    assert(res == VK_SUCCESS);

    ptr += sr_layout.offset;
    ofstream file(filename.c_str(), ios::binary);

    file << "P6\n";
    file << info.width << " ";
    file << info.height << "\n";
    file << 255 << "\n";

    for (y = 0; y < info.height; y++) {
        const int *row = (const int *)ptr;
        int swapped;

        if (info.format == VK_FORMAT_B8G8R8A8_UNORM) {
            for (x = 0; x < info.width; x++) {
                swapped = (*row & 0xff00ff00) | (*row & 0x000000ff) << 16 |
                          (*row & 0x00ff0000) >> 16;
                file.write((char *)&swapped, 3);
                row++;
            }
        } else if (info.format == VK_FORMAT_R8G8B8A8_UNORM) {
            for (x = 0; x < info.width; x++) {
                file.write((char *)row, 3);
                row++;
            }
        } else {
            printf("Unrecognized image format - will not write image files");
            break;
        }

        ptr += sr_layout.rowPitch;
    }

    file.close();
    vkUnmapMemory(info.device, mappableMemory);
    vkDestroyImage(info.device, mappableImage, NULL);
    vkFreeMemory(info.device, mappableMemory, NULL);
}<|MERGE_RESOLUTION|>--- conflicted
+++ resolved
@@ -51,14 +51,11 @@
 
 using namespace std;
 
-<<<<<<< HEAD
 #if !(defined(__IPHONE_OS_VERSION_MAX_ALLOWED) || defined(__MAC_OS_X_VERSION_MAX_ALLOWED))
 // iOS & OSX: main() implemented externally to allow access to Objective-C components
 int main(int argc, char **argv) { return sample_main(); }
 #endif
 
-=======
->>>>>>> bc5d1996
 void extract_version(uint32_t version, uint32_t &major, uint32_t &minor,
                      uint32_t &patch) {
     major = version >> 22;
