--- conflicted
+++ resolved
@@ -234,9 +234,9 @@
 #elif defined(_WIN32)
     info.instance_extension_names.push_back(
         VK_KHR_WIN32_SURFACE_EXTENSION_NAME);
-#elif defined(__IPHONE_OS_VERSION_MAX_ALLOWED)
+#elif defined(VK_USE_PLATFORM_IOS_MVK)
 	info.instance_extension_names.push_back(VK_MVK_IOS_SURFACE_EXTENSION_NAME);
-#elif defined(__MAC_OS_X_VERSION_MAX_ALLOWED)
+#elif defined(VK_USE_PLATFORM_OSX_MVK)
 	info.instance_extension_names.push_back(VK_MVK_OSX_SURFACE_EXTENSION_NAME);
 #else
     info.instance_extension_names.push_back(VK_KHR_XCB_SURFACE_EXTENSION_NAME);
@@ -425,13 +425,7 @@
 }
 
 void init_connection(struct sample_info &info) {
-<<<<<<< HEAD
-#if !(defined(_WIN32) || defined(__IPHONE_OS_VERSION_MAX_ALLOWED) || defined(__MAC_OS_X_VERSION_MAX_ALLOWED))
-=======
-#ifdef __ANDROID__
-    // Do nothing on Android.
-#elif !defined(_WIN32)
->>>>>>> cf6785a0
+#if !(defined(_WIN32) || defined(__ANDROID__) || defined(VK_USE_PLATFORM_IOS_MVK) || defined(VK_USE_PLATFORM_OSX_MVK))
     const xcb_setup_t *setup;
     xcb_screen_iterator_t iter;
     int scr;
@@ -448,7 +442,7 @@
         xcb_screen_next(&iter);
 
     info.screen = iter.data;
-#endif //__Android__
+#endif
 }
 #ifdef _WIN32
 static void run(struct sample_info *info) {
@@ -529,9 +523,8 @@
     vkDestroySurfaceKHR(info.inst, info.surface, NULL);
     DestroyWindow(info.window);
 }
-<<<<<<< HEAD
-
-#elif defined(__IPHONE_OS_VERSION_MAX_ALLOWED) || defined(__MAC_OS_X_VERSION_MAX_ALLOWED)
+
+#elif defined(VK_USE_PLATFORM_IOS_MVK) || defined(VK_USE_PLATFORM_OSX_MVK)
 
 // iOS & OSX: init_window() implemented externally to allow access to Objective-C components
 
@@ -539,7 +532,6 @@
 	info.window = NULL;
 }
 
-=======
 #elif defined(__ANDROID__)
 // Android implementation.
 void init_window(struct sample_info &info) {
@@ -547,7 +539,6 @@
 
 void destroy_window(struct sample_info &info) {
 }
->>>>>>> cf6785a0
 #else
 void init_window(struct sample_info &info) {
     assert(info.width > 0);
@@ -738,26 +729,21 @@
     createInfo.pNext = NULL;
     createInfo.hinstance = info.connection;
     createInfo.hwnd = info.window;
-<<<<<<< HEAD
     res = vkCreateWin32SurfaceKHR(info.inst, &createInfo, NULL, &info.surface);
-#elif defined(__IPHONE_OS_VERSION_MAX_ALLOWED)
+#elif defined(VK_USE_PLATFORM_IOS_MVK)
 	VkIOSSurfaceCreateInfoMVK createInfo = {};
 	createInfo.sType = VK_STRUCTURE_TYPE_IOS_SURFACE_CREATE_INFO_MVK;
 	createInfo.pNext = NULL;
 	createInfo.flags = 0;
 	createInfo.pView = info.window;
 	res = vkCreateIOSSurfaceMVK(info.inst, &createInfo, NULL, &info.surface);
-#elif defined(__MAC_OS_X_VERSION_MAX_ALLOWED)
+#elif defined(VK_USE_PLATFORM_OSX_MVK)
 	VkOSXSurfaceCreateInfoMVK createInfo = {};
 	createInfo.sType = VK_STRUCTURE_TYPE_OSX_SURFACE_CREATE_INFO_MVK;
 	createInfo.pNext = NULL;
 	createInfo.flags = 0;
 	createInfo.pView = info.window;
 	res = vkCreateOSXSurfaceMVK(info.inst, &createInfo, NULL, &info.surface);
-#else  // _WIN32
-=======
-    res = vkCreateWin32SurfaceKHR(info.inst, &createInfo,
-                                  NULL, &info.surface);
 #elif defined(__ANDROID__)
     GET_INSTANCE_PROC_ADDR(info.inst, CreateAndroidSurfaceKHR);
 
@@ -768,7 +754,6 @@
     createInfo.window = AndroidGetApplicationWindow();
     res = info.fpCreateAndroidSurfaceKHR(info.inst, &createInfo, nullptr, &info.surface);
 #else  // !__ANDROID__ && !_WIN32
->>>>>>> cf6785a0
     VkXcbSurfaceCreateInfoKHR createInfo = {};
     createInfo.sType = VK_STRUCTURE_TYPE_XCB_SURFACE_CREATE_INFO_KHR;
     createInfo.pNext = NULL;
