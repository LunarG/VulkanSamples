/*
 * Vulkan Samples
 *
 * Copyright (C) 2015-2016 Valve Corporation
 * Copyright (C) 2015-2016 LunarG, Inc.
 *
 * Licensed under the Apache License, Version 2.0 (the "License");
 * you may not use this file except in compliance with the License.
 * You may obtain a copy of the License at
 *
 *     http://www.apache.org/licenses/LICENSE-2.0
 *
 * Unless required by applicable law or agreed to in writing, software
 * distributed under the License is distributed on an "AS IS" BASIS,
 * WITHOUT WARRANTIES OR CONDITIONS OF ANY KIND, either express or implied.
 * See the License for the specific language governing permissions and
 * limitations under the License.
 */

#include <iostream>
#include <string>
#include <sstream>
#include <vector>

#define GLM_FORCE_RADIANS
#include "glm/glm.hpp"
#include <glm/gtc/matrix_transform.hpp>

#ifdef _WIN32
#pragma comment(linker, "/subsystem:console")
#ifndef WIN32_LEAN_AND_MEAN
#define WIN32_LEAN_AND_MEAN
#endif
#ifndef VK_USE_PLATFORM_WIN32_KHR
#define VK_USE_PLATFORM_WIN32_KHR
#endif
#ifndef NOMINMAX
#define NOMINMAX /* Don't let Windows define min() or max() */
#endif
#define APP_NAME_STR_LEN 80
#elif defined(__ANDROID__)
// Include files for Android
#include <unistd.h>
#include <android/log.h>
#include "vulkan_wrapper.h" // Include Vulkan_wrapper and dynamically load symbols.
#else //__ANDROID__
#include <unistd.h>
#include "vulkan/vk_sdk_platform.h"
#endif // _WIN32

#if defined(__IPHONE_OS_VERSION_MAX_ALLOWED)
#	define VK_USE_PLATFORM_IOS_MVK
#	include <MoltenVK/vk_mvk_ios_surface.h>
#elif defined(__MAC_OS_X_VERSION_MAX_ALLOWED)
#	define VK_USE_PLATFORM_OSX_MVK
#	include <MoltenVK/vk_mvk_osx_surface.h>
#endif 

#include <vulkan/vulkan.h>

<<<<<<< HEAD
#if !(defined(__IPHONE_OS_VERSION_MAX_ALLOWED) || defined(__MAC_OS_X_VERSION_MAX_ALLOWED))
#include "vulkan/vk_sdk_platform.h"
#endif

=======
>>>>>>> cf6785a0
/* Number of descriptor sets needs to be the same at alloc,       */
/* pipeline layout creation, and descriptor set layout creation   */
#define NUM_DESCRIPTOR_SETS 1

/* Number of samples needs to be the same at image creation,      */
/* renderpass creation and pipeline creation.                     */
#define NUM_SAMPLES VK_SAMPLE_COUNT_1_BIT

/* Number of viewports and number of scissors have to be the same */
/* at pipeline creation and in any call to set them dynamically   */
/* They also have to be the same as each other                    */
#define NUM_VIEWPORTS 1
#define NUM_SCISSORS NUM_VIEWPORTS

/* Amount of time, in nanoseconds, to wait for a command buffer to complete */
#define FENCE_TIMEOUT 100000000

#define GET_INSTANCE_PROC_ADDR(inst, entrypoint)                               \
    {                                                                          \
        info.fp##entrypoint =                                                  \
            (PFN_vk##entrypoint)vkGetInstanceProcAddr(inst, "vk" #entrypoint); \
        if (info.fp##entrypoint == NULL) {                                     \
            std::cout << "vkGetDeviceProcAddr failed to find vk" #entrypoint;  \
            exit(-1);                                                          \
        }                                                                      \
    }

#define GET_DEVICE_PROC_ADDR(dev, entrypoint)                                  \
    {                                                                          \
        info.fp##entrypoint =                                                  \
            (PFN_vk##entrypoint)vkGetDeviceProcAddr(dev, "vk" #entrypoint);    \
        if (info.fp##entrypoint == NULL) {                                     \
            std::cout << "vkGetDeviceProcAddr failed to find vk" #entrypoint;  \
            exit(-1);                                                          \
        }                                                                      \
    }

#if defined(NDEBUG) && defined(__GNUC__)
#define U_ASSERT_ONLY __attribute__((unused))
#else
#define U_ASSERT_ONLY
#endif

std::string get_base_data_dir();
std::string get_data_dir(std::string filename);

/*
 * structure to track all objects related to a texture.
 */
struct texture_object {
    VkSampler sampler;

    VkImage image;
    VkImageLayout imageLayout;

    VkDeviceMemory mem;
    VkImageView view;
    int32_t tex_width, tex_height;
};

/*
 * Keep each of our swap chain buffers' image, command buffer and view in one
 * spot
 */
typedef struct _swap_chain_buffers {
    VkImage image;
    VkImageView view;
} swap_chain_buffer;

/*
 * A layer can expose extensions, keep track of those
 * extensions here.
 */
typedef struct {
    VkLayerProperties properties;
    std::vector<VkExtensionProperties> extensions;
} layer_properties;

/*
 * Structure for tracking information used / created / modified
 * by utility functions.
 */
struct sample_info {
#ifdef _WIN32
#define APP_NAME_STR_LEN 80
    HINSTANCE connection;        // hInstance - Windows Instance
    char name[APP_NAME_STR_LEN]; // Name to put on the window/icon
    HWND window;                 // hWnd - window handle
<<<<<<< HEAD
#elif (defined(__IPHONE_OS_VERSION_MAX_ALLOWED) || defined(__MAC_OS_X_VERSION_MAX_ALLOWED))
	void* window;
#else                            // _WIN32
=======
#elif defined(__ANDROID__)
    PFN_vkCreateAndroidSurfaceKHR fpCreateAndroidSurfaceKHR;
#else  // _WIN32
>>>>>>> cf6785a0
    xcb_connection_t *connection;
    xcb_screen_t *screen;
    xcb_window_t window;
    xcb_intern_atom_reply_t *atom_wm_delete_window;
#endif // _WIN32
    VkSurfaceKHR surface;
    bool prepared;
    bool use_staging_buffer;
    bool save_images;

    std::vector<const char *> instance_layer_names;
    std::vector<const char *> instance_extension_names;
    std::vector<layer_properties> instance_layer_properties;
    std::vector<VkExtensionProperties> instance_extension_properties;
    VkInstance inst;

    std::vector<const char *> device_layer_names;
    std::vector<const char *> device_extension_names;
    std::vector<layer_properties> device_layer_properties;
    std::vector<VkExtensionProperties> device_extension_properties;
    std::vector<VkPhysicalDevice> gpus;
    VkDevice device;
    VkQueue queue;
    uint32_t graphics_queue_family_index;
    VkPhysicalDeviceProperties gpu_props;
    std::vector<VkQueueFamilyProperties> queue_props;
    VkPhysicalDeviceMemoryProperties memory_properties;

    VkFramebuffer *framebuffers;
    int width, height;
    VkFormat format;

    uint32_t swapchainImageCount;
    VkSwapchainKHR swap_chain;
    std::vector<swap_chain_buffer> buffers;
    VkSemaphore presentCompleteSemaphore;

    VkCommandPool cmd_pool;

    struct {
        VkFormat format;

        VkImage image;
        VkDeviceMemory mem;
        VkImageView view;
    } depth;

    std::vector<struct texture_object> textures;

    struct {
        VkBuffer buf;
        VkDeviceMemory mem;
        VkDescriptorBufferInfo buffer_info;
    } uniform_data;

    struct {
        VkDescriptorImageInfo image_info;
    } texture_data;
    VkDeviceMemory stagingMemory;
    VkImage stagingImage;

    struct {
        VkBuffer buf;
        VkDeviceMemory mem;
        VkDescriptorBufferInfo buffer_info;
    } vertex_buffer;
    VkVertexInputBindingDescription vi_binding;
    VkVertexInputAttributeDescription vi_attribs[2];

    glm::mat4 Projection;
    glm::mat4 View;
    glm::mat4 Model;
    glm::mat4 Clip;
    glm::mat4 MVP;

    VkCommandBuffer cmd; // Buffer for initialization commands
    VkPipelineLayout pipeline_layout;
    std::vector<VkDescriptorSetLayout> desc_layout;
    VkPipelineCache pipelineCache;
    VkRenderPass render_pass;
    VkPipeline pipeline;

    VkPipelineShaderStageCreateInfo shaderStages[2];

    VkDescriptorPool desc_pool;
    std::vector<VkDescriptorSet> desc_set;

    PFN_vkCreateDebugReportCallbackEXT dbgCreateDebugReportCallback;
    PFN_vkDestroyDebugReportCallbackEXT dbgDestroyDebugReportCallback;
    PFN_vkDebugReportMessageEXT dbgBreakCallback;
    std::vector<VkDebugReportCallbackEXT> debug_report_callbacks;

    uint32_t current_buffer;
    uint32_t queue_count;

    VkViewport viewport;
    VkRect2D scissor;
};
void process_command_line_args(struct sample_info &info, int argc,
                               char *argv[]);
bool memory_type_from_properties(struct sample_info &info, uint32_t typeBits,
                                 VkFlags requirements_mask,
                                 uint32_t *typeIndex);

void set_image_layout(struct sample_info &demo, VkImage image,
                      VkImageAspectFlags aspectMask,
                      VkImageLayout old_image_layout,
                      VkImageLayout new_image_layout);

bool read_ppm(char const *const filename, int &width, int &height,
              uint64_t rowPitch, unsigned char *dataPtr);
void write_ppm(struct sample_info &info, const char *basename);
void extract_version(uint32_t version, uint32_t &major, uint32_t &minor,
                     uint32_t &patch);
bool GLSLtoSPV(const VkShaderStageFlagBits shader_type, const char *pshader,
               std::vector<unsigned int> &spirv);
void init_glslang();
void finalize_glslang();
void wait_seconds(int seconds);
void print_UUID(uint8_t *pipelineCacheUUID);
std::string get_file_directory();

typedef unsigned long long timestamp_t;
timestamp_t get_milliseconds();

// Main entry point of samples
int sample_main(int argc, char *argv[]);

#ifdef __ANDROID__
// Android specific definitions & helpers.
#define LOGI(...) ((void)__android_log_print(ANDROID_LOG_INFO, "threaded_app", __VA_ARGS__))
#define LOGE(...) ((void)__android_log_print(ANDROID_LOG_ERROR, "threaded_app", __VA_ARGS__))
// Replace printf to logcat output.
#define printf(...) __android_log_print(ANDROID_LOG_DEBUG, "TAG", __VA_ARGS__);

bool Android_process_command();
ANativeWindow* AndroidGetApplicationWindow();
FILE* AndroidFopen(const char* fname, const char* mode);
void AndroidGetWindowSize(int32_t *width, int32_t *height);
bool AndroidLoadFile(const char* filePath, std::string *data);

#ifndef VK_API_VERSION_1_0
// On Android, NDK would include slightly older version of headers that is missing the definition.
#define VK_API_VERSION_1_0 VK_API_VERSION
#endif

#endif<|MERGE_RESOLUTION|>--- conflicted
+++ resolved
@@ -43,28 +43,21 @@
 #include <unistd.h>
 #include <android/log.h>
 #include "vulkan_wrapper.h" // Include Vulkan_wrapper and dynamically load symbols.
-#else //__ANDROID__
-#include <unistd.h>
-#include "vulkan/vk_sdk_platform.h"
-#endif // _WIN32
-
-#if defined(__IPHONE_OS_VERSION_MAX_ALLOWED)
+#elif defined(__IPHONE_OS_VERSION_MAX_ALLOWED)
 #	define VK_USE_PLATFORM_IOS_MVK
 #	include <MoltenVK/vk_mvk_ios_surface.h>
+#   include <unistd.h>
 #elif defined(__MAC_OS_X_VERSION_MAX_ALLOWED)
 #	define VK_USE_PLATFORM_OSX_MVK
 #	include <MoltenVK/vk_mvk_osx_surface.h>
-#endif 
+#   include <unistd.h>
+#else
+#include <unistd.h>
+#include "vulkan/vk_sdk_platform.h"
+#endif
 
 #include <vulkan/vulkan.h>
 
-<<<<<<< HEAD
-#if !(defined(__IPHONE_OS_VERSION_MAX_ALLOWED) || defined(__MAC_OS_X_VERSION_MAX_ALLOWED))
-#include "vulkan/vk_sdk_platform.h"
-#endif
-
-=======
->>>>>>> cf6785a0
 /* Number of descriptor sets needs to be the same at alloc,       */
 /* pipeline layout creation, and descriptor set layout creation   */
 #define NUM_DESCRIPTOR_SETS 1
@@ -153,15 +146,11 @@
     HINSTANCE connection;        // hInstance - Windows Instance
     char name[APP_NAME_STR_LEN]; // Name to put on the window/icon
     HWND window;                 // hWnd - window handle
-<<<<<<< HEAD
-#elif (defined(__IPHONE_OS_VERSION_MAX_ALLOWED) || defined(__MAC_OS_X_VERSION_MAX_ALLOWED))
+#elif (defined(VK_USE_PLATFORM_IOS_MVK) || defined(VK_USE_PLATFORM_OSX_MVK))
 	void* window;
-#else                            // _WIN32
-=======
 #elif defined(__ANDROID__)
     PFN_vkCreateAndroidSurfaceKHR fpCreateAndroidSurfaceKHR;
 #else  // _WIN32
->>>>>>> cf6785a0
     xcb_connection_t *connection;
     xcb_screen_t *screen;
     xcb_window_t window;
