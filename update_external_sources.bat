@echo off
REM Update source for glslang, spirv-tools

REM Determine the appropriate CMake strings for the current version of Visual Studio
echo Determining VS version
python .\determine_vs_version.py > vsversion.tmp
set /p VS_VERSION=< vsversion.tmp
echo Detected Visual Studio Version as %VS_VERSION%

REM Cleanup the file we used to collect the VS version output since it's no longer needed.
del /Q /F vsversion.tmp

setlocal EnableDelayedExpansion
set errorCode=0
set BUILD_DIR=%~dp0
set BASE_DIR=%BUILD_DIR%external
set GLSLANG_DIR=%BASE_DIR%\glslang
set SPIRV_TOOLS_DIR=%BASE_DIR%\spirv-tools

REM // ======== Parameter parsing ======== //

   if "%1" == "" (
      echo usage: update_external_sources.bat [options]
      echo.
      echo Available options:
      echo   --sync-glslang      just pull glslang_revision
      echo   --sync-spirv-tools  just pull spirv-tools_revision
      echo   --build-glslang     pulls glslang_revision, configures CMake, builds Release and Debug
      echo   --build-spirv-tools pulls spirv-tools_revision, configures CMake, builds Release and Debug
      echo   --all               sync and build glslang, LunarGLASS, spirv-tools
      goto:finish
   )

   set sync-glslang=0
   set sync-spirv-tools=0
   set build-glslang=0
   set build-spirv-tools=0
   set check-glslang-build-dependencies=0

   :parameterLoop

      if "%1"=="" goto:parameterContinue

      if "%1" == "--sync-glslang" (
         set sync-glslang=1
         shift
         goto:parameterLoop
      )

      if "%1" == "--sync-spirv-tools" (
         set sync-spirv-tools=1
         shift
         goto:parameterLoop
      )

      if "%1" == "--build-glslang" (
         set sync-glslang=1
         set check-glslang-build-dependencies=1
         set build-glslang=1
         shift
         goto:parameterLoop
      )

      if "%1" == "--build-spirv-tools" (
         set sync-spirv-tools=1
         REM glslang has the same needs as spirv-tools
         set check-glslang-build-dependencies=1
         set build-spirv-tools=1
         shift
         goto:parameterLoop
      )

      if "%1" == "--all" (
         set sync-glslang=1
         set sync-spirv-tools=1
         set build-glslang=1
         set build-spirv-tools=1
         set check-glslang-build-dependencies=1
         shift
         goto:parameterLoop
      )

      echo Unrecognized options "%1"
      goto:error

   :parameterContinue

REM // ======== end Parameter parsing ======== //


REM // ======== Dependency checking ======== //
   REM git is required for all paths
   for %%X in (git.exe) do (set FOUND=%%~$PATH:X)
   if not defined FOUND (
      echo Dependency check failed:
      echo   git.exe not found
      echo   Git for Windows can be downloaded here:  https://git-scm.com/download/win
      echo   Install and ensure git.exe makes it into your PATH
      set errorCode=1
   )

   if %check-glslang-build-dependencies% equ 1 (
      for %%X in (cmake.exe) do (set FOUND=%%~$PATH:X)
      if not defined FOUND (
         echo Dependency check failed:
         echo   cmake.exe not found
         echo   Get CNake 2.8 for Windows here:  http://www.cmake.org/cmake/resources/software.html
         echo   Install and ensure each makes it into your PATH, default is "C:\Program Files (x86)\CMake\bin"
         set errorCode=1
      )
   )


   REM goto:main

REM // ======== end Dependency checking ======== //

:main

if %errorCode% neq 0 (goto:error)

REM Read the target versions from external file, which is shared with Linux script

if not exist glslang_revision (
   echo.
   echo Missing glslang_revision file!  Place it next to this script with target version in it.
   set errorCode=1
   goto:error
)

if not exist spirv-tools_revision (
   echo.
   echo Missing spirv-tools_revision file!  Place it next to this script with target version in it.
   set errorCode=1
   goto:error
)

set /p GLSLANG_REVISION= < glslang_revision
set /p SPIRV_TOOLS_REVISION= < spirv-tools_revision
echo GLSLANG_REVISION=%GLSLANG_REVISION%
echo SPIRV_TOOLS_REVISION=%SPIRV_TOOLS_REVISION%


echo Creating and/or updating glslang, spirv-tools in %BASE_DIR%

if %sync-glslang% equ 1 (
   if exist %GLSLANG_DIR% (
      rd /S /Q %GLSLANG_DIR%
   )
   if not exist %GLSLANG_DIR% (
      call:create_glslang
   )
   if %errorCode% neq 0 (goto:error)
   call:update_glslang
   if %errorCode% neq 0 (goto:error)
)

if %sync-spirv-tools% equ 1 (
   if exist %SPIRV_TOOLS_DIR% (
      rd /S /Q %SPIRV_TOOLS_DIR%
   )
   if %errorlevel% neq 0 (goto:error)
   if not exist %SPIRV_TOOLS_DIR% (
      call:create_spirv-tools
   )
   if %errorCode% neq 0 (goto:error)
   call:update_spirv-tools
   if %errorCode% neq 0 (goto:error)
)

if %build-glslang% equ 1 (
   call:build_glslang
   if %errorCode% neq 0 (goto:error)
)

if %build-spirv-tools% equ 1 (
   call:build_spirv-tools
   if %errorCode% neq 0 (goto:error)
)

echo.
echo Exiting
goto:finish

:error
echo.
echo Halting due to error
goto:finish

:finish
if not "%cd%\" == "%BUILD_DIR%" ( cd %BUILD_DIR% )
endlocal
goto:eof



REM // ======== Functions ======== //

:create_glslang
   echo.
   echo Creating local glslang repository %GLSLANG_DIR%)
   mkdir %GLSLANG_DIR%
   cd %GLSLANG_DIR%
   git clone https://github.com/KhronosGroup/glslang.git .
   git checkout %GLSLANG_REVISION%
   if not exist %GLSLANG_DIR%\SPIRV (
      echo glslang source download failed!
      set errorCode=1
   )
goto:eof

:update_glslang
   echo.
   echo Updating %GLSLANG_DIR%
   cd %GLSLANG_DIR%
   git fetch --all
   git checkout %GLSLANG_REVISION%
goto:eof

:create_spirv-tools
   echo.
   echo Creating local spirv-tools repository %SPIRV_TOOLS_DIR%)
   mkdir %SPIRV_TOOLS_DIR%
   cd %SPIRV_TOOLS_DIR%
   git clone https://github.com/KhronosGroup/SPIRV-Tools.git .
   git checkout %SPIRV_TOOLS_REVISION%
   if not exist %SPIRV_TOOLS_DIR%\source (
      echo spirv-tools source download failed!
      set errorCode=1
   )
goto:eof

:update_spirv-tools
   echo.
   echo Updating %SPIRV_TOOLS_DIR%
   cd %SPIRV_TOOLS_DIR%
   git fetch --all
   git checkout %SPIRV_TOOLS_REVISION%
goto:eof

:build_glslang
   echo.
   echo Building %GLSLANG_DIR%
   cd  %GLSLANG_DIR%

   REM Cleanup any old directories lying around.
   if exist build32 (
      rmdir /s /q build32
   )
   if exist build (
      rmdir /s /q build
   )
<<<<<<< HEAD

=======
   
>>>>>>> 1b0826e4
   echo Making 32-bit glslang
   echo *************************
   mkdir build32
   set GLSLANG_BUILD_DIR=%GLSLANG_DIR%\build32
   cd %GLSLANG_BUILD_DIR%

   echo Generating 32-bit Glslang CMake files for Visual Studio %VS_VERSION% -DCMAKE_INSTALL_PREFIX=install ..
   cmake -G "Visual Studio %VS_VERSION%" -DCMAKE_INSTALL_PREFIX=install ..
<<<<<<< HEAD

   echo Building 32-bit Glslang: MSBuild INSTALL.vcxproj /p:Platform=x86 /p:Configuration=Debug
   msbuild INSTALL.vcxproj /p:Platform=x86 /p:Configuration=Debug /verbosity:quiet

=======
   
   echo Building 32-bit Glslang: MSBuild INSTALL.vcxproj /p:Platform=x86 /p:Configuration=Debug
   msbuild INSTALL.vcxproj /p:Platform=x86 /p:Configuration=Debug /verbosity:quiet
   
>>>>>>> 1b0826e4
   REM Check for existence of one lib, even though we should check for all results
   if not exist %GLSLANG_BUILD_DIR%\glslang\Debug\glslang.lib (
      echo.
      echo glslang 32-bit Debug build failed!
      set errorCode=1
   )
   echo Building Glslang: MSBuild INSTALL.vcxproj /p:Platform=x86 /p:Configuration=Release
   msbuild INSTALL.vcxproj /p:Platform=x86 /p:Configuration=Release /verbosity:quiet
<<<<<<< HEAD

=======
   
>>>>>>> 1b0826e4
   REM Check for existence of one lib, even though we should check for all results
   if not exist %GLSLANG_BUILD_DIR%\glslang\Release\glslang.lib (
      echo.
      echo glslang 32-bit Release build failed!
      set errorCode=1
   )
<<<<<<< HEAD

   cd ..

=======
   
   cd ..
 
>>>>>>> 1b0826e4
   echo Making 64-bit glslang
   echo *************************
   mkdir build
   set GLSLANG_BUILD_DIR=%GLSLANG_DIR%\build
   cd %GLSLANG_BUILD_DIR%

   echo Generating 64-bit Glslang CMake files for Visual Studio %VS_VERSION% -DCMAKE_INSTALL_PREFIX=install ..
   cmake -G "Visual Studio %VS_VERSION% Win64" -DCMAKE_INSTALL_PREFIX=install ..
<<<<<<< HEAD

   echo Building 64-bit Glslang: MSBuild INSTALL.vcxproj /p:Platform=x64 /p:Configuration=Debug
   msbuild INSTALL.vcxproj /p:Platform=x64 /p:Configuration=Debug /verbosity:quiet

=======
   
   echo Building 64-bit Glslang: MSBuild INSTALL.vcxproj /p:Platform=x64 /p:Configuration=Debug
   msbuild INSTALL.vcxproj /p:Platform=x64 /p:Configuration=Debug /verbosity:quiet
   
>>>>>>> 1b0826e4
   REM Check for existence of one lib, even though we should check for all results
   if not exist %GLSLANG_BUILD_DIR%\glslang\Debug\glslang.lib (
      echo.
      echo glslang 64-bit Debug build failed!
      set errorCode=1
   )
   echo Building Glslang: MSBuild INSTALL.vcxproj /p:Platform=x64 /p:Configuration=Release
   msbuild INSTALL.vcxproj /p:Platform=x64 /p:Configuration=Release /verbosity:quiet
<<<<<<< HEAD

=======
   
>>>>>>> 1b0826e4
   REM Check for existence of one lib, even though we should check for all results
   if not exist %GLSLANG_BUILD_DIR%\glslang\Release\glslang.lib (
      echo.
      echo glslang 64-bit Release build failed!
      set errorCode=1
   )
goto:eof

:build_spirv-tools
   echo.
   echo Building %SPIRV_TOOLS_DIR%
   cd  %SPIRV_TOOLS_DIR%

   REM Cleanup any old directories lying around.
   if exist build32 (
      rmdir /s /q build32
   )
   if exist build (
      rmdir /s /q build
   )

   echo Making 32-bit spirv-tools
   echo *************************
   mkdir build32
   set SPIRV_TOOLS_BUILD_DIR=%SPIRV_TOOLS_DIR%\build32

   cd %SPIRV_TOOLS_BUILD_DIR%
<<<<<<< HEAD

   echo Generating 32-bit spirv-tools CMake files for Visual Studio %VS_VERSION% ..
   cmake -G "Visual Studio %VS_VERSION%" ..

   echo Building 32-bit spirv-tools: MSBuild ALL_BUILD.vcxproj /p:Platform=x86 /p:Configuration=Debug
   msbuild ALL_BUILD.vcxproj /p:Platform=x86 /p:Configuration=Debug /verbosity:quiet

=======
   
   echo Generating 32-bit spirv-tools CMake files for Visual Studio %VS_VERSION% ..
   cmake -G "Visual Studio %VS_VERSION%" ..
   
   echo Building 32-bit spirv-tools: MSBuild ALL_BUILD.vcxproj /p:Platform=x86 /p:Configuration=Debug
   msbuild ALL_BUILD.vcxproj /p:Platform=x86 /p:Configuration=Debug /verbosity:quiet
   
>>>>>>> 1b0826e4
   REM Check for existence of one lib, even though we should check for all results
   if not exist %SPIRV_TOOLS_BUILD_DIR%\source\Debug\SPIRV-Tools.lib (
      echo.
      echo spirv-tools 32-bit Debug build failed!
      set errorCode=1
   )
<<<<<<< HEAD

=======
   
>>>>>>> 1b0826e4
   echo Building 32-bit spirv-tools: MSBuild ALL_BUILD.vcxproj /p:Platform=x86 /p:Configuration=Release
   msbuild ALL_BUILD.vcxproj /p:Platform=x86 /p:Configuration=Release /verbosity:quiet

   REM Check for existence of one lib, even though we should check for all results
   if not exist %SPIRV_TOOLS_BUILD_DIR%\source\Release\SPIRV-Tools.lib (
      echo.
      echo spirv-tools 32-bit Release build failed!
      set errorCode=1
   )
<<<<<<< HEAD

   cd ..

   echo Making 64-bit spirv-tools
=======
   
   cd ..
 
   echo Making 64-bit spirv-tools  
>>>>>>> 1b0826e4
   echo *************************
   mkdir build
   set SPIRV_TOOLS_BUILD_DIR=%SPIRV_TOOLS_DIR%\build
   cd %SPIRV_TOOLS_BUILD_DIR%

   echo Generating 64-bit spirv-tools CMake files for Visual Studio %VS_VERSION% ..
   cmake -G "Visual Studio %VS_VERSION% Win64" ..
<<<<<<< HEAD

   echo Building 64-bit spirv-tools: MSBuild ALL_BUILD.vcxproj /p:Platform=x64 /p:Configuration=Debug
   msbuild ALL_BUILD.vcxproj /p:Platform=x64 /p:Configuration=Debug /verbosity:quiet

=======
   
   echo Building 64-bit spirv-tools: MSBuild ALL_BUILD.vcxproj /p:Platform=x64 /p:Configuration=Debug
   msbuild ALL_BUILD.vcxproj /p:Platform=x64 /p:Configuration=Debug /verbosity:quiet
   
>>>>>>> 1b0826e4
   REM Check for existence of one lib, even though we should check for all results
   if not exist %SPIRV_TOOLS_BUILD_DIR%\source\Debug\SPIRV-Tools.lib (
      echo.
      echo spirv-tools 64-bit Debug build failed!
      set errorCode=1
   )
<<<<<<< HEAD

=======
   
>>>>>>> 1b0826e4
   echo Building 64-bit spirv-tools: MSBuild ALL_BUILD.vcxproj /p:Platform=x64 /p:Configuration=Release
   msbuild ALL_BUILD.vcxproj /p:Platform=x64 /p:Configuration=Release /verbosity:quiet

   REM Check for existence of one lib, even though we should check for all results
   if not exist %SPIRV_TOOLS_BUILD_DIR%\source\Release\SPIRV-Tools.lib (
      echo.
      echo spirv-tools 64-bit Release build failed!
      set errorCode=1
   )
goto:eof<|MERGE_RESOLUTION|>--- conflicted
+++ resolved
@@ -250,11 +250,7 @@
    if exist build (
       rmdir /s /q build
    )
-<<<<<<< HEAD
-
-=======
-   
->>>>>>> 1b0826e4
+
    echo Making 32-bit glslang
    echo *************************
    mkdir build32
@@ -263,17 +259,10 @@
 
    echo Generating 32-bit Glslang CMake files for Visual Studio %VS_VERSION% -DCMAKE_INSTALL_PREFIX=install ..
    cmake -G "Visual Studio %VS_VERSION%" -DCMAKE_INSTALL_PREFIX=install ..
-<<<<<<< HEAD
-
+   
    echo Building 32-bit Glslang: MSBuild INSTALL.vcxproj /p:Platform=x86 /p:Configuration=Debug
    msbuild INSTALL.vcxproj /p:Platform=x86 /p:Configuration=Debug /verbosity:quiet
-
-=======
-   
-   echo Building 32-bit Glslang: MSBuild INSTALL.vcxproj /p:Platform=x86 /p:Configuration=Debug
-   msbuild INSTALL.vcxproj /p:Platform=x86 /p:Configuration=Debug /verbosity:quiet
-   
->>>>>>> 1b0826e4
+   
    REM Check for existence of one lib, even though we should check for all results
    if not exist %GLSLANG_BUILD_DIR%\glslang\Debug\glslang.lib (
       echo.
@@ -282,26 +271,16 @@
    )
    echo Building Glslang: MSBuild INSTALL.vcxproj /p:Platform=x86 /p:Configuration=Release
    msbuild INSTALL.vcxproj /p:Platform=x86 /p:Configuration=Release /verbosity:quiet
-<<<<<<< HEAD
-
-=======
-   
->>>>>>> 1b0826e4
+   
    REM Check for existence of one lib, even though we should check for all results
    if not exist %GLSLANG_BUILD_DIR%\glslang\Release\glslang.lib (
       echo.
       echo glslang 32-bit Release build failed!
       set errorCode=1
    )
-<<<<<<< HEAD
-
-   cd ..
-
-=======
    
    cd ..
  
->>>>>>> 1b0826e4
    echo Making 64-bit glslang
    echo *************************
    mkdir build
@@ -310,17 +289,10 @@
 
    echo Generating 64-bit Glslang CMake files for Visual Studio %VS_VERSION% -DCMAKE_INSTALL_PREFIX=install ..
    cmake -G "Visual Studio %VS_VERSION% Win64" -DCMAKE_INSTALL_PREFIX=install ..
-<<<<<<< HEAD
-
+   
    echo Building 64-bit Glslang: MSBuild INSTALL.vcxproj /p:Platform=x64 /p:Configuration=Debug
    msbuild INSTALL.vcxproj /p:Platform=x64 /p:Configuration=Debug /verbosity:quiet
-
-=======
-   
-   echo Building 64-bit Glslang: MSBuild INSTALL.vcxproj /p:Platform=x64 /p:Configuration=Debug
-   msbuild INSTALL.vcxproj /p:Platform=x64 /p:Configuration=Debug /verbosity:quiet
-   
->>>>>>> 1b0826e4
+   
    REM Check for existence of one lib, even though we should check for all results
    if not exist %GLSLANG_BUILD_DIR%\glslang\Debug\glslang.lib (
       echo.
@@ -329,11 +301,7 @@
    )
    echo Building Glslang: MSBuild INSTALL.vcxproj /p:Platform=x64 /p:Configuration=Release
    msbuild INSTALL.vcxproj /p:Platform=x64 /p:Configuration=Release /verbosity:quiet
-<<<<<<< HEAD
-
-=======
-   
->>>>>>> 1b0826e4
+   
    REM Check for existence of one lib, even though we should check for all results
    if not exist %GLSLANG_BUILD_DIR%\glslang\Release\glslang.lib (
       echo.
@@ -361,34 +329,20 @@
    set SPIRV_TOOLS_BUILD_DIR=%SPIRV_TOOLS_DIR%\build32
 
    cd %SPIRV_TOOLS_BUILD_DIR%
-<<<<<<< HEAD
-
+   
    echo Generating 32-bit spirv-tools CMake files for Visual Studio %VS_VERSION% ..
    cmake -G "Visual Studio %VS_VERSION%" ..
-
+   
    echo Building 32-bit spirv-tools: MSBuild ALL_BUILD.vcxproj /p:Platform=x86 /p:Configuration=Debug
    msbuild ALL_BUILD.vcxproj /p:Platform=x86 /p:Configuration=Debug /verbosity:quiet
-
-=======
-   
-   echo Generating 32-bit spirv-tools CMake files for Visual Studio %VS_VERSION% ..
-   cmake -G "Visual Studio %VS_VERSION%" ..
-   
-   echo Building 32-bit spirv-tools: MSBuild ALL_BUILD.vcxproj /p:Platform=x86 /p:Configuration=Debug
-   msbuild ALL_BUILD.vcxproj /p:Platform=x86 /p:Configuration=Debug /verbosity:quiet
-   
->>>>>>> 1b0826e4
+   
    REM Check for existence of one lib, even though we should check for all results
    if not exist %SPIRV_TOOLS_BUILD_DIR%\source\Debug\SPIRV-Tools.lib (
       echo.
       echo spirv-tools 32-bit Debug build failed!
       set errorCode=1
    )
-<<<<<<< HEAD
-
-=======
-   
->>>>>>> 1b0826e4
+   
    echo Building 32-bit spirv-tools: MSBuild ALL_BUILD.vcxproj /p:Platform=x86 /p:Configuration=Release
    msbuild ALL_BUILD.vcxproj /p:Platform=x86 /p:Configuration=Release /verbosity:quiet
 
@@ -398,17 +352,10 @@
       echo spirv-tools 32-bit Release build failed!
       set errorCode=1
    )
-<<<<<<< HEAD
-
-   cd ..
-
-   echo Making 64-bit spirv-tools
-=======
    
    cd ..
  
    echo Making 64-bit spirv-tools  
->>>>>>> 1b0826e4
    echo *************************
    mkdir build
    set SPIRV_TOOLS_BUILD_DIR=%SPIRV_TOOLS_DIR%\build
@@ -416,28 +363,17 @@
 
    echo Generating 64-bit spirv-tools CMake files for Visual Studio %VS_VERSION% ..
    cmake -G "Visual Studio %VS_VERSION% Win64" ..
-<<<<<<< HEAD
-
+   
    echo Building 64-bit spirv-tools: MSBuild ALL_BUILD.vcxproj /p:Platform=x64 /p:Configuration=Debug
    msbuild ALL_BUILD.vcxproj /p:Platform=x64 /p:Configuration=Debug /verbosity:quiet
-
-=======
-   
-   echo Building 64-bit spirv-tools: MSBuild ALL_BUILD.vcxproj /p:Platform=x64 /p:Configuration=Debug
-   msbuild ALL_BUILD.vcxproj /p:Platform=x64 /p:Configuration=Debug /verbosity:quiet
-   
->>>>>>> 1b0826e4
+   
    REM Check for existence of one lib, even though we should check for all results
    if not exist %SPIRV_TOOLS_BUILD_DIR%\source\Debug\SPIRV-Tools.lib (
       echo.
       echo spirv-tools 64-bit Debug build failed!
       set errorCode=1
    )
-<<<<<<< HEAD
-
-=======
-   
->>>>>>> 1b0826e4
+   
    echo Building 64-bit spirv-tools: MSBuild ALL_BUILD.vcxproj /p:Platform=x64 /p:Configuration=Release
    msbuild ALL_BUILD.vcxproj /p:Platform=x64 /p:Configuration=Release /verbosity:quiet
 
