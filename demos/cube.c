--- conflicted
+++ resolved
@@ -335,17 +335,12 @@
     HINSTANCE connection;        // hInstance - Windows Instance
     char name[APP_NAME_STR_LEN]; // Name to put on the window/icon
     HWND window;                 // hWnd - window handle
-<<<<<<< HEAD
-#elif (defined(__IPHONE_OS_VERSION_MAX_ALLOWED) || defined(__MAC_OS_X_VERSION_MAX_ALLOWED))
+#elif (defined(VK_USE_PLATFORM_IOS_MVK) || defined(VK_USE_PLATFORM_OSX_MVK))
 	void* window;
-#else                            // _WIN32
-=======
 #elif defined(VK_USE_PLATFORM_XLIB_KHR) | defined(VK_USE_PLATFORM_XCB_KHR)
     Display* display;
     Window xlib_window;
     Atom xlib_wm_delete_window;
-
->>>>>>> cf6785a0
     xcb_connection_t *connection;
     xcb_screen_t *screen;
     xcb_window_t xcb_window;
@@ -1025,13 +1020,11 @@
 /* Load a ppm file into memory */
 bool loadTexture(const char *filename, uint8_t *rgba_data,
                  VkSubresourceLayout *layout, int32_t *width, int32_t *height) {
-<<<<<<< HEAD
-
-#if (defined(__IPHONE_OS_VERSION_MAX_ALLOWED) || defined(__MAC_OS_X_VERSION_MAX_ALLOWED))
+
+#if (defined(VK_USE_PLATFORM_IOS_MVK) || defined(VK_USE_PLATFORM_OSX_MVK))
 	filename =[[[NSBundle mainBundle] resourcePath] stringByAppendingPathComponent: @(filename)].UTF8String;
 #endif
 	
-=======
 #ifdef __ANDROID__
 #include <lunarg.ppm.h>
     char *cPtr;
@@ -1063,7 +1056,6 @@
 
     return true;
 #else
->>>>>>> cf6785a0
     FILE *fPtr = fopen(filename, "rb");
     char header[256], *cPtr, *tmp;
 
@@ -1531,7 +1523,7 @@
     size_t U_ASSERT_ONLY retval;
     void *shader_code;
 
-#if (defined(__IPHONE_OS_VERSION_MAX_ALLOWED) || defined(__MAC_OS_X_VERSION_MAX_ALLOWED))
+#if (defined(VK_USE_PLATFORM_IOS_MVK) || defined(VK_USE_PLATFORM_OSX_MVK))
 	filename =[[[NSBundle mainBundle] resourcePath] stringByAppendingPathComponent: @(filename)].UTF8String;
 #endif
 	
@@ -1924,9 +1916,6 @@
     vkDestroySurfaceKHR(demo->inst, demo->surface, NULL);
     vkDestroyInstance(demo->inst, NULL);
 
-<<<<<<< HEAD
-#if !(defined(_WIN32) || defined(__IPHONE_OS_VERSION_MAX_ALLOWED) || defined(__MAC_OS_X_VERSION_MAX_ALLOWED))
-=======
 #if defined(VK_USE_PLATFORM_XLIB_KHR)
     if (demo->use_xlib) {
         XDestroyWindow(demo->display, demo->xlib_window);
@@ -1937,7 +1926,6 @@
     }
     free(demo->atom_wm_delete_window);
 #elif defined(VK_USE_PLATFORM_XCB_KHR)
->>>>>>> cf6785a0
     xcb_destroy_window(demo->connection, demo->window);
     xcb_disconnect(demo->connection);
     free(demo->atom_wm_delete_window);
@@ -2088,11 +2076,6 @@
         exit(1);
     }
 }
-<<<<<<< HEAD
-#elif defined(__IPHONE_OS_VERSION_MAX_ALLOWED) || defined(__MAC_OS_X_VERSION_MAX_ALLOWED)
-#else  // _WIN32
-static void demo_handle_event(struct demo *demo,
-=======
 #elif defined(VK_USE_PLATFORM_XLIB_KHR) | defined(VK_USE_PLATFORM_XCB_KHR)
 static void demo_create_xlib_window(struct demo *demo) {
 
@@ -2193,7 +2176,6 @@
 }
 
 static void demo_handle_xcb_event(struct demo *demo,
->>>>>>> cf6785a0
                               const xcb_generic_event_t *event) {
     uint8_t event_code = event->response_type & 0x7f;
     switch (event_code) {
@@ -2452,19 +2434,16 @@
                 demo->extension_names[demo->enabled_extension_count++] =
                     VK_KHR_WIN32_SURFACE_EXTENSION_NAME;
             }
-<<<<<<< HEAD
-#elif defined(__IPHONE_OS_VERSION_MAX_ALLOWED)
+#elif defined(VK_USE_PLATFORM_IOS_MVK)
 			if (!strcmp(VK_MVK_IOS_SURFACE_EXTENSION_NAME, instance_extensions[i].extensionName)) {
 				platformSurfaceExtFound = 1;
 				demo->extension_names[demo->enabled_extension_count++] = VK_MVK_IOS_SURFACE_EXTENSION_NAME;
 			}
-#elif defined(__MAC_OS_X_VERSION_MAX_ALLOWED)
+#elif defined(VK_USE_PLATFORM_OSX_MVK)
 			if (!strcmp(VK_MVK_OSX_SURFACE_EXTENSION_NAME, instance_extensions[i].extensionName)) {
 				platformSurfaceExtFound = 1;
 				demo->extension_names[demo->enabled_extension_count++] = VK_MVK_OSX_SURFACE_EXTENSION_NAME;
 			}
-#else  // _WIN32
-=======
 #elif defined(VK_USE_PLATFORM_XLIB_KHR) | defined(VK_USE_PLATFORM_XCB_KHR)
             if (!strcmp(VK_KHR_XLIB_SURFACE_EXTENSION_NAME,
                         instance_extensions[i].extensionName)) {
@@ -2474,7 +2453,6 @@
                     VK_KHR_XLIB_SURFACE_EXTENSION_NAME;
             }
 
->>>>>>> cf6785a0
             if (!strcmp(VK_KHR_XCB_SURFACE_EXTENSION_NAME,
                         instance_extensions[i].extensionName)) {
                 platformSurfaceExtFound = 1;
@@ -2520,25 +2498,21 @@
                  "look at the Getting Started guide for additional "
                  "information.\n",
                  "vkCreateInstance Failure");
-<<<<<<< HEAD
-#elif defined(__IPHONE_OS_VERSION_MAX_ALLOWED)
+#elif defined(VK_USE_PLATFORM_IOS_MVK)
 		ERR_EXIT("vkEnumerateInstanceExtensionProperties failed to find the "
 				 VK_MVK_IOS_SURFACE_EXTENSION_NAME" extension.\n\nDo you have a compatible "
 				 "Vulkan installable client driver (ICD) installed?\nPlease "
 				 "look at the Getting Started guide for additional "
 				 "information.\n",
 				 "vkCreateInstance Failure");
-#elif defined(__MAC_OS_X_VERSION_MAX_ALLOWED)
+#elif defined(VK_USE_PLATFORM_OSX_MVK)
 		ERR_EXIT("vkEnumerateInstanceExtensionProperties failed to find the "
 				 VK_MVK_OSX_SURFACE_EXTENSION_NAME" extension.\n\nDo you have a compatible "
 				 "Vulkan installable client driver (ICD) installed?\nPlease "
 				 "look at the Getting Started guide for additional "
 				 "information.\n",
 				 "vkCreateInstance Failure");
-#else  // _WIN32
-=======
 #elif defined(VK_USE_PLATFORM_XCB_KHR)
->>>>>>> cf6785a0
         ERR_EXIT("vkEnumerateInstanceExtensionProperties failed to find "
                  "the " VK_KHR_XCB_SURFACE_EXTENSION_NAME
                  " extension.\n\nDo you have a compatible "
@@ -2840,16 +2814,15 @@
 
     err =
         vkCreateWin32SurfaceKHR(demo->inst, &createInfo, NULL, &demo->surface);
-<<<<<<< HEAD
-
-#elif defined(__IPHONE_OS_VERSION_MAX_ALLOWED)
+
+#elif defined(VK_USE_PLATFORM_IOS_MVK)
 	VkIOSSurfaceCreateInfoMVK surface;
 	surface.sType = VK_STRUCTURE_TYPE_IOS_SURFACE_CREATE_INFO_MVK;
 	surface.pNext = NULL;
 	surface.flags = 0;
 	surface.pView = demo->window;
 	err = vkCreateIOSSurfaceMVK(demo->inst, &surface, NULL, &demo->surface);
-#elif defined(__MAC_OS_X_VERSION_MAX_ALLOWED)
+#elif defined(VK_USE_PLATFORM_OSX_MVK)
 	VkOSXSurfaceCreateInfoMVK surface;
 	surface.sType = VK_STRUCTURE_TYPE_OSX_SURFACE_CREATE_INFO_MVK;
 	surface.pNext = NULL;
@@ -2857,14 +2830,9 @@
 	surface.pView = demo->window;
 	err = vkCreateOSXSurfaceMVK(demo->inst, &surface, NULL, &demo->surface);
 
-#else  // _WIN32
-    VkXcbSurfaceCreateInfoKHR createInfo;
-    createInfo.sType = VK_STRUCTURE_TYPE_XCB_SURFACE_CREATE_INFO_KHR;
-=======
 #elif defined(VK_USE_PLATFORM_ANDROID_KHR)
     VkAndroidSurfaceCreateInfoKHR createInfo;
     createInfo.sType = VK_STRUCTURE_TYPE_ANDROID_SURFACE_CREATE_INFO_KHR;
->>>>>>> cf6785a0
     createInfo.pNext = NULL;
     createInfo.flags = 0;
     createInfo.window = (ANativeWindow*)(demo->window);
@@ -2994,11 +2962,7 @@
 }
 
 static void demo_init_connection(struct demo *demo) {
-<<<<<<< HEAD
-#if !(defined(_WIN32) || defined(__IPHONE_OS_VERSION_MAX_ALLOWED) || defined(__MAC_OS_X_VERSION_MAX_ALLOWED))
-=======
 #if defined(VK_USE_PLATFORM_XCB_KHR)
->>>>>>> cf6785a0
     const xcb_setup_t *setup;
     xcb_screen_iterator_t iter;
     int scr;
@@ -3158,9 +3122,8 @@
 
     return (int)msg.wParam;
 }
-<<<<<<< HEAD
-
-#elif defined(__IPHONE_OS_VERSION_MAX_ALLOWED) || defined(__MAC_OS_X_VERSION_MAX_ALLOWED)
+
+#elif defined(VK_USE_PLATFORM_IOS_MVK) || defined(VK_USE_PLATFORM_OSX_MVK)
 static void demo_main(struct demo *demo, void* view) {
 	const char* argv[] = { "CubeSample" };
 	int argc = sizeof(argv) / sizeof(char*);
@@ -3180,8 +3143,6 @@
 	demo_draw(demo);
 }
 
-#else  // _WIN32
-=======
 #elif defined(VK_USE_PLATFORM_ANDROID_KHR)
 #include <android/log.h>
 #include <android_native_app_glue.h>
@@ -3249,7 +3210,6 @@
 
 }
 #else
->>>>>>> cf6785a0
 int main(int argc, char **argv) {
     struct demo demo;
 
