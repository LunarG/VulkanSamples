--- conflicted
+++ resolved
@@ -28,10 +28,6 @@
         set (BUILDTGT_DIR build32)
     endif()
 
-<<<<<<< HEAD
-    set(CMAKE_C_FLAGS_DEBUG "-MTd")
-    set(CMAKE_C_FLAGS_RELEASE "-MT")
-=======
     # Use static MSVCRT libraries
     foreach(configuration in CMAKE_C_FLAGS_DEBUG CMAKE_C_FLAGS_MINSIZEREL CMAKE_C_FLAGS_RELEASE CMAKE_C_FLAGS_RELWITHDEBINFO
                              CMAKE_CXX_FLAGS_DEBUG CMAKE_CXX_FLAGS_MINSIZEREL CMAKE_CXX_FLAGS_RELEASE CMAKE_CXX_FLAGS_RELWITHDEBINFO)
@@ -39,7 +35,6 @@
             string(REGEX REPLACE "/MD" "/MT" ${configuration} "${${configuration}}")
         endif()
     endforeach()
->>>>>>> 8cfeffb4
 
     add_custom_command(OUTPUT ${CMAKE_BINARY_DIR}/demos/tri-vert.spv
        COMMAND ${GLSLANG_VALIDATOR} -s -V ${PROJECT_SOURCE_DIR}/demos/tri.vert
