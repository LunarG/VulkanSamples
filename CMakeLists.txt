# The name of our project is "VULKAN". CMakeLists files in this project can
# refer to the root source directory of the project as ${VULKAN_SOURCE_DIR} and
# to the root binary directory of the project as ${VULKAN_BINARY_DIR}.
cmake_minimum_required(VERSION 2.8.11)
project (VULKAN_SAMPLES)
# set (CMAKE_VERBOSE_MAKEFILE 1)

# The API_NAME allows renaming builds to avoid conflicts with installed SDKs
# The MAJOR number of the version we're building, used in naming
# <api-name>-<major>.dll (and other files).
set(API_NAME "Vulkan" CACHE STRING "API name to use when building")
set(MAJOR "1")
string(TOLOWER ${API_NAME} API_LOWERCASE)

set(CMAKE_MODULE_PATH ${CMAKE_MODULE_PATH} "${CMAKE_CURRENT_SOURCE_DIR}/cmake")
find_package(PythonInterp 3 REQUIRED)

if(CMAKE_SYSTEM_NAME STREQUAL "Linux")
    set(FALLBACK_CONFIG_DIRS "/etc/xdg" CACHE STRING
        "Search path to use when XDG_CONFIG_DIRS is unset or empty or the current process is SUID/SGID. Default is freedesktop compliant.")
    set(FALLBACK_DATA_DIRS "/usr/local/share:/usr/share" CACHE STRING
        "Search path to use when XDG_DATA_DIRS is unset or empty or the current process is SUID/SGID. Default is freedesktop compliant.")

    include(FindPkgConfig)
    option(BUILD_WSI_XCB_SUPPORT "Build XCB WSI support" ON)
    option(BUILD_WSI_XLIB_SUPPORT "Build Xlib WSI support" ON)
    option(BUILD_WSI_WAYLAND_SUPPORT "Build Wayland WSI support" ON)
    option(BUILD_WSI_MIR_SUPPORT "Build Mir WSI support" OFF)
    set(DEMOS_WSI_SELECTION "XCB" CACHE STRING "Select WSI target for demos (XCB, XLIB, WAYLAND, MIR, DISPLAY)")
    set(SAMPLES_WSI_SELECTION "XCB" CACHE STRING "Select WSI target for api-samples (XCB, WAYLAND, DISPLAY)")

    if (BUILD_WSI_XCB_SUPPORT)
        find_package(XCB REQUIRED)
    endif()

    if (BUILD_WSI_XLIB_SUPPORT)
        find_package(X11 REQUIRED)
    endif()

    if (BUILD_WSI_WAYLAND_SUPPORT)
        find_package(Wayland REQUIRED)
        include_directories(${WAYLAND_CLIENT_INCLUDE_DIR})
    endif()

    if (BUILD_WSI_MIR_SUPPORT)
        find_package(Mir REQUIRED)
    endif()

    # This option can be used to suppress the installation of artifacts from the
    # Vulkan-LoaderAndValidationLayers repo while running "make install" for the
    # VulkanTools and VulkanSamples repos.  This can be used to prevent the
    # overwriting of LVL artifacts when installing these downstream repos.
    option(INSTALL_LVL_FILES "Install content from LoaderAndValidationLayers repo" ON)
endif()

set(SCRIPTS_DIR "${CMAKE_CURRENT_SOURCE_DIR}/scripts")

# Header file for CMake settings
include_directories("${PROJECT_SOURCE_DIR}/include")

if (CMAKE_COMPILER_IS_GNUCC OR CMAKE_C_COMPILER_ID MATCHES "Clang")
    set(COMMON_COMPILE_FLAGS "-Wall -Wextra -Wno-unused-parameter -Wno-missing-field-initializers")
    set(COMMON_COMPILE_FLAGS "${COMMON_COMPILE_FLAGS} -fno-strict-aliasing -fno-builtin-memcmp")

    # For GCC version 7.1 or greater, we need to disable the implicit fallthrough warning since
    # there's no consistent way to satisfy all compilers until they all accept the C++17 standard
    if (CMAKE_COMPILER_IS_GNUCC AND NOT (CMAKE_CXX_COMPILER_VERSION LESS 7.1))
        set(COMMON_COMPILE_FLAGS "${COMMON_COMPILE_FLAGS} -Wimplicit-fallthrough=0")
    endif()

    set(CMAKE_C_FLAGS "${CMAKE_C_FLAGS} -std=c99 ${COMMON_COMPILE_FLAGS}")
    set(CMAKE_CXX_FLAGS "${CMAKE_CXX_FLAGS} ${COMMON_COMPILE_FLAGS} -std=c++11 -fno-rtti")
    if (UNIX)
        set(CMAKE_C_FLAGS "${CMAKE_C_FLAGS} -fvisibility=hidden")
        set(CMAKE_CXX_FLAGS "${CMAKE_CXX_FLAGS} -fvisibility=hidden")
    endif()
endif()

if(WIN32)
    # Treat warnings as errors
    add_compile_options("$<$<CXX_COMPILER_ID:MSVC>:/WX>")
    # Disable RTTI
    add_compile_options("$<$<CXX_COMPILER_ID:MSVC>:/GR->")
    # Warn about nested declarations
    add_compile_options("$<$<CXX_COMPILER_ID:MSVC>:/w34456>")
    # Warn about potentially uninitialized variables
    add_compile_options("$<$<CXX_COMPILER_ID:MSVC>:/w34701>")
    add_compile_options("$<$<CXX_COMPILER_ID:MSVC>:/w34703>")
endif()

if(NOT WIN32)
    set (BUILDTGT_DIR build)
    set (BINDATA_DIR Bin)
    set (LIBSOURCE_DIR Lib)
else()
    # is WIN32
    option(DISABLE_BUILD_PATH_DECORATION "Disable the decoration of the gslang and SPIRV-Tools build path with MSVC build type info" OFF)
    option(DISABLE_BUILDTGT_DIR_DECORATION "Disable the decoration of the gslang and SPIRV-Tools build path with target info" OFF)

    # For Windows, since 32-bit and 64-bit items can co-exist, we build each in its own build directory.
    # 32-bit target data goes in build32, and 64-bit target data goes into build.  So, include/link the
    # appropriate data at build time.
    if (DISABLE_BUILDTGT_DIR_DECORATION)
        set (BUILDTGT_DIR "")
        set (BINDATA_DIR "")
        set (LIBSOURCE_DIR "")
    elseif (CMAKE_CL_64)
        set (BUILDTGT_DIR build)
        set (BINDATA_DIR Bin)
        set (LIBSOURCE_DIR Lib)
    else()
        set (BUILDTGT_DIR build32)
        set (BINDATA_DIR Bin32)
        set (LIBSOURCE_DIR Lib32)
    endif()
endif()

option(BUILD_LOADER "Build loader" ON)
option(BUILD_TESTS "Build tests" ON)
option(BUILD_LAYERS "Build layers" ON)
option(BUILD_DEMOS "Build demos" ON)
option(BUILD_VKJSON "Build vkjson" ON)
<<<<<<< HEAD
option(BUILD_UTILITIES "Build WSIWindow and Teapots" ON)
=======
option(BUILD_ICD "Build icd" ON)
>>>>>>> 51fa92a5
option(CUSTOM_GLSLANG_BIN_ROOT "Use the user defined GLSLANG_BINARY_ROOT" OFF)
option(CUSTOM_SPIRV_TOOLS_BIN_ROOT "Use the user defined SPIRV_TOOLS*BINARY_ROOT paths" OFF)

#Choose natural default paths for glslang and SPIRV-Tools binaries to support custom definition by the user on the CMake command line or in the GUI
set(GLSLANG_BINARY_ROOT "${CMAKE_BINARY_DIR}/../glslang" CACHE STRING "User defined path to the glslang binaries for this project")
set(SPIRV_TOOLS_BINARY_ROOT "${CMAKE_BINARY_DIR}/../SPIRV-Tools" CACHE STRING "User defined path to the SPIRV-Tools binaries for this project")
set(SPIRV_TOOLS_OPT_BINARY_ROOT "${CMAKE_BINARY_DIR}/../SPIRV-Tools/opt" CACHE STRING "User defined path to the SPIRV-Tools-opt binaries for this project")

# Define a variable for a default root location to the gslang, SPIRV-Tools and other external sources and cache it to allow the user to customize it as needed
set(EXTERNAL_SOURCE_ROOT "${CMAKE_SOURCE_DIR}/external" CACHE STRING "Root path to external sources such as glslang and SPIRV-Tools")


if (WIN32)
    if(CUSTOM_GLSLANG_BIN_ROOT)
        set(GSLANG_FINAL_BINARY_PATH ${GLSLANG_BINARY_ROOT}/${BUILDTGT_DIR})
    else()
        set(GSLANG_FINAL_BINARY_PATH "${EXTERNAL_SOURCE_ROOT}/glslang/${BUILDTGT_DIR}")
    endif()

    if(DISABLE_BUILD_PATH_DECORATION)
        set (DEBUG_DECORATION "")
        set (RELEASE_DECORATION "")
    else()
        set (DEBUG_DECORATION "Debug")
        set (RELEASE_DECORATION "Release")
    endif()

    # Take some steps to set up a variable pointing to the final glslang binaries given the variety of input options
    set (GLSLANG_SEARCH_PATH "${GSLANG_FINAL_BINARY_PATH}/glslang/${RELEASE_DECORATION}"
                             "${GSLANG_FINAL_BINARY_PATH}/glslang/OSDependent/Windows/${RELEASE_DECORATION}"
                             "${GSLANG_FINAL_BINARY_PATH}/hlsl/${RELEASE_DECORATION}"
                             "${GSLANG_FINAL_BINARY_PATH}/OGLCompilersDLL/${RELEASE_DECORATION}"
                             "${GSLANG_FINAL_BINARY_PATH}/SPIRV/${RELEASE_DECORATION}" )

    set (GLSLANG_DEBUG_SEARCH_PATH "${GSLANG_FINAL_BINARY_PATH}/glslang/${DEBUG_DECORATION}"
                                   "${GSLANG_FINAL_BINARY_PATH}/glslang/OSDependent/Windows/${DEBUG_DECORATION}"
                                   "${GSLANG_FINAL_BINARY_PATH}/hlsl/${DEBUG_DECORATION}"
                                   "${GSLANG_FINAL_BINARY_PATH}/OGLCompilersDLL/${DEBUG_DECORATION}"
                                   "${GSLANG_FINAL_BINARY_PATH}/SPIRV/${DEBUG_DECORATION}")

    if(CUSTOM_SPIRV_TOOLS_BIN_ROOT)
        set (SPIRV_TOOLS_SEARCH_PATH "${SPIRV_TOOLS_BINARY_ROOT}/${BUILDTGT_DIR}/source/${RELEASE_DECORATION}")
        set (SPIRV_TOOLS_DEBUG_SEARCH_PATH "${SPIRV_TOOLS_BINARY_ROOT}/${BUILDTGT_DIR}/source/${DEBUG_DECORATION}")
        set (SPIRV_TOOLS_OPT_SEARCH_PATH "${SPIRV_TOOLS_OPT_BINARY_ROOT}/${BUILDTGT_DIR}/source/opt/${RELEASE_DECORATION}")
        set (SPIRV_TOOLS_OPT_DEBUG_SEARCH_PATH "${SPIRV_TOOLS_OPT_BINARY_ROOT}/${BUILDTGT_DIR}/source/opt/${DEBUG_DECORATION}")
    else()
        set (SPIRV_TOOLS_SEARCH_PATH "${EXTERNAL_SOURCE_ROOT}/spirv-tools/${BUILDTGT_DIR}/source/${RELEASE_DECORATION}")
        set (SPIRV_TOOLS_DEBUG_SEARCH_PATH "${EXTERNAL_SOURCE_ROOT}/spirv-tools/${BUILDTGT_DIR}/source/${DEBUG_DECORATION}")
        set (SPIRV_TOOLS_OPT_SEARCH_PATH "${EXTERNAL_SOURCE_ROOT}/spirv-tools/${BUILDTGT_DIR}/source/opt/${RELEASE_DECORATION}")
        set (SPIRV_TOOLS_OPT_DEBUG_SEARCH_PATH "${EXTERNAL_SOURCE_ROOT}/spirv-tools/${BUILDTGT_DIR}/source/opt/${DEBUG_DECORATION}")
    endif()
else()
    # not WIN32
    if(CUSTOM_GLSLANG_BIN_ROOT)
        set (GLSLANG_SEARCH_PATH "${GLSLANG_BINARY_ROOT}/install/lib"
                                 "${GLSLANG_BINARY_ROOT}/glslang"
                                 "${GLSLANG_BINARY_ROOT}/glslang/OSDependent/Unix"
                                 "${GLSLANG_BINARY_ROOT}/OGLCompilersDLL"
                                 "${GLSLANG_BINARY_ROOT}/SPIRV"
                                 "${GLSLANG_BINARY_ROOT}/hlsl"
                                 "${GLSLANG_BINARY_ROOT}/StandAlone")
    else()
        set (GLSLANG_SEARCH_PATH "${EXTERNAL_SOURCE_ROOT}/glslang/${BUILDTGT_DIR}/install/lib" "${CMAKE_SOURCE_DIR}/../x86_64/lib/glslang" )
    endif()

    if(CUSTOM_SPIRV_TOOLS_BIN_ROOT)
        set (SPIRV_TOOLS_SEARCH_PATH "${SPIRV_TOOLS_BINARY_ROOT}/source" )
        set (SPIRV_TOOLS_OPT_SEARCH_PATH "${SPIRV_TOOLS_OPT_BINARY_ROOT}/source/opt" )
    else()
        set (SPIRV_TOOLS_SEARCH_PATH "${EXTERNAL_SOURCE_ROOT}/spirv-tools/${BUILDTGT_DIR}/source" "${CMAKE_SOURCE_DIR}/../x86_64/lib/spirv-tools" )
        set (SPIRV_TOOLS_OPT_SEARCH_PATH "${EXTERNAL_SOURCE_ROOT}/spirv-tools/${BUILDTGT_DIR}/source/opt" "${CMAKE_SOURCE_DIR}/../x86_64/lib/spirv-tools" )
    endif()
endif()

find_program(GLSLANG_VALIDATOR NAMES glslangValidator
             HINTS "${CMAKE_SOURCE_DIR}/external/glslang/${BUILDTGT_DIR}/install/bin"
                   "${GLSLANG_BINARY_ROOT}/StandAlone"
                   "${PROJECT_SOURCE_DIR}/external/${BINDATA_DIR}")

find_path(GLSLANG_SPIRV_INCLUDE_DIR SPIRV/spirv.hpp HINTS "${EXTERNAL_SOURCE_ROOT}/glslang"
                                                    "${CMAKE_SOURCE_DIR}/../glslang"
                                              DOC "Path to SPIRV/spirv.hpp")

find_path(SPIRV_TOOLS_INCLUDE_DIR spirv-tools/libspirv.h HINTS "${EXTERNAL_SOURCE_ROOT}/spirv-tools/include"
                                                   "${EXTERNAL_SOURCE_ROOT}/SPIRV-Tools/include"
                                                   "${CMAKE_SOURCE_DIR}/../spirv-tools/include"
                                                   "${CMAKE_SOURCE_DIR}/../SPIRV-Tools/include"
                                                   "${EXTERNAL_SOURCE_ROOT}/source/spirv-tools/external/include"
                                             DOC "Path to spirv-tools/libspirv.h")

find_library(GLSLANG_LIB NAMES glslang
             HINTS ${GLSLANG_SEARCH_PATH} )

find_library(OGLCompiler_LIB NAMES OGLCompiler
             HINTS ${GLSLANG_SEARCH_PATH} )

find_library(OSDependent_LIB NAMES OSDependent
             HINTS ${GLSLANG_SEARCH_PATH} )

find_library(HLSL_LIB NAMES HLSL
             HINTS ${GLSLANG_SEARCH_PATH} )

find_library(SPIRV_LIB NAMES SPIRV
             HINTS ${GLSLANG_SEARCH_PATH} )

find_library(SPIRV_REMAPPER_LIB NAMES SPVRemapper
             HINTS ${GLSLANG_SEARCH_PATH} )

find_library(SPIRV_TOOLS_LIB NAMES SPIRV-Tools
             HINTS ${SPIRV_TOOLS_SEARCH_PATH} )

find_library(SPIRV_TOOLS_OPT_LIB NAMES SPIRV-Tools-opt
             HINTS ${SPIRV_TOOLS_OPT_SEARCH_PATH} )

if (WIN32)
    add_library(glslang         STATIC IMPORTED)
    add_library(OGLCompiler     STATIC IMPORTED)
    add_library(OSDependent     STATIC IMPORTED)
    add_library(HLSL            STATIC IMPORTED)
    add_library(SPIRV           STATIC IMPORTED)
    add_library(SPVRemapper     STATIC IMPORTED)
    add_library(Loader          STATIC IMPORTED)
    add_library(SPIRV-Tools-opt STATIC IMPORTED)
    add_library(SPIRV-Tools     STATIC IMPORTED)

    find_library(GLSLANG_DLIB NAMES glslangd
                 HINTS ${GLSLANG_DEBUG_SEARCH_PATH} )
    find_library(OGLCompiler_DLIB NAMES OGLCompilerd
                 HINTS ${GLSLANG_DEBUG_SEARCH_PATH} )
    find_library(OSDependent_DLIB NAMES OSDependentd
                 HINTS ${GLSLANG_DEBUG_SEARCH_PATH} )
    find_library(HLSL_DLIB NAMES HLSLd
                 HINTS ${GLSLANG_DEBUG_SEARCH_PATH} )
    find_library(SPIRV_DLIB NAMES SPIRVd
                 HINTS ${GLSLANG_DEBUG_SEARCH_PATH} )
    find_library(SPIRV_REMAPPER_DLIB NAMES SPVRemapperd
                 HINTS ${GLSLANG_DEBUG_SEARCH_PATH} )
    find_library(SPIRV_TOOLS_DLIB NAMES SPIRV-Tools
                 HINTS ${SPIRV_TOOLS_DEBUG_SEARCH_PATH} )
    find_library(SPIRV_TOOLS_OPT_DLIB NAMES SPIRV-Tools-opt
                 HINTS ${SPIRV_TOOLS_OPT_DEBUG_SEARCH_PATH} )

    set_target_properties(glslang PROPERTIES
                         IMPORTED_LOCATION       "${GLSLANG_LIB}"
                         IMPORTED_LOCATION_DEBUG "${GLSLANG_DLIB}")
    set_target_properties(OGLCompiler PROPERTIES
                         IMPORTED_LOCATION       "${OGLCompiler_LIB}"
                         IMPORTED_LOCATION_DEBUG "${OGLCompiler_DLIB}")
    set_target_properties(OSDependent PROPERTIES
                         IMPORTED_LOCATION       "${OSDependent_LIB}"
                         IMPORTED_LOCATION_DEBUG "${OSDependent_DLIB}")
    set_target_properties(HLSL PROPERTIES
                         IMPORTED_LOCATION       "${HLSL_LIB}"
                         IMPORTED_LOCATION_DEBUG "${HLSL_DLIB}")
    set_target_properties(SPIRV PROPERTIES
                         IMPORTED_LOCATION       "${SPIRV_LIB}"
                         IMPORTED_LOCATION_DEBUG "${SPIRV_DLIB}")
    set_target_properties(SPVRemapper PROPERTIES
                         IMPORTED_LOCATION       "${SPIRV_REMAPPER_LIB}"
                         IMPORTED_LOCATION_DEBUG "${SPIRV_REMAPPER_DLIB}")
    set_target_properties(SPIRV-Tools PROPERTIES
                         IMPORTED_LOCATION       "${SPIRV_TOOLS_LIB}"
                         IMPORTED_LOCATION_DEBUG "${SPIRV_TOOLS_DLIB}")
    set_target_properties(SPIRV-Tools-opt PROPERTIES
                         IMPORTED_LOCATION       "${SPIRV_TOOLS_OPT_LIB}"
                         IMPORTED_LOCATION_DEBUG "${SPIRV_TOOLS_OPT_DLIB}")

    set (SPIRV_TOOLS_LIBRARIES SPIRV-Tools-opt SPIRV-Tools)
    set (GLSLANG_LIBRARIES glslang OGLCompiler OSDependent HLSL SPIRV SPVRemapper ${SPIRV_TOOLS_LIBRARIES})
else ()
    # not WIN32
    set (SPIRV_TOOLS_LIBRARIES ${SPIRV_TOOLS_OPT_LIB} ${SPIRV_TOOLS_LIB})
    set (GLSLANG_LIBRARIES ${GLSLANG_LIB} ${OGLCompiler_LIB} ${OSDependent_LIB} ${HLSL_LIB} ${SPIRV_LIB} ${SPIRV_REMAPPER_LIB} ${SPIRV_TOOLS_LIBRARIES})
endif()

set (PYTHON_CMD ${PYTHON_EXECUTABLE})

# Define macro used for building vkxml generated files
macro(run_vk_xml_generate dependency output)
    add_custom_command(OUTPUT ${output}
    COMMAND ${PYTHON_CMD} ${SCRIPTS_DIR}/lvl_genvk.py -registry ${SCRIPTS_DIR}/vk.xml ${output}
    DEPENDS ${SCRIPTS_DIR}/vk.xml ${SCRIPTS_DIR}/generator.py ${SCRIPTS_DIR}/${dependency} ${SCRIPTS_DIR}/lvl_genvk.py ${SCRIPTS_DIR}/reg.py
    )
endmacro()

# Custom target for generated vulkan helper file dependencies
add_custom_target(generate_helper_files DEPENDS
    vk_enum_string_helper.h
    vk_struct_size_helper.h
    vk_struct_size_helper.c
    vk_safe_struct.h
    vk_safe_struct.cpp
    vk_object_types.h
    vk_layer_dispatch_table.h
    vk_dispatch_table_helper.h
    vk_extension_helper.h
    )

# Rules to build generated helper files
run_vk_xml_generate(loader_extension_generator.py vk_layer_dispatch_table.h)
run_vk_xml_generate(dispatch_table_helper_generator.py vk_dispatch_table_helper.h)
run_vk_xml_generate(helper_file_generator.py vk_safe_struct.h)
run_vk_xml_generate(helper_file_generator.py vk_safe_struct.cpp)
run_vk_xml_generate(helper_file_generator.py vk_struct_size_helper.h)
run_vk_xml_generate(helper_file_generator.py vk_struct_size_helper.c)
run_vk_xml_generate(helper_file_generator.py vk_enum_string_helper.h)
run_vk_xml_generate(helper_file_generator.py vk_object_types.h)
run_vk_xml_generate(helper_file_generator.py vk_extension_helper.h)

if(NOT WIN32)
    include(GNUInstallDirs)

    add_definitions(-DFALLBACK_CONFIG_DIRS="${FALLBACK_CONFIG_DIRS}")
    add_definitions(-DFALLBACK_DATA_DIRS="${FALLBACK_DATA_DIRS}")
    add_definitions(-DSYSCONFDIR="${CMAKE_INSTALL_FULL_SYSCONFDIR}")

    # Make sure /etc is searched by the loader
    if(NOT (CMAKE_INSTALL_FULL_SYSCONFDIR STREQUAL "/etc"))
        add_definitions(-DEXTRASYSCONFDIR="/etc")
    endif()
endif()

if(UNIX)
    if(INSTALL_LVL_FILES)
        install(DIRECTORY "${PROJECT_SOURCE_DIR}/include/vulkan" DESTINATION ${CMAKE_INSTALL_INCLUDEDIR})
        install(FILES "${CMAKE_CURRENT_BINARY_DIR}/vk_layer_dispatch_table.h" DESTINATION "${CMAKE_INSTALL_INCLUDEDIR}/vulkan")
    endif()

# uninstall target
configure_file(
    "${CMAKE_CURRENT_SOURCE_DIR}/cmake/cmake_uninstall.cmake.in"
    "${CMAKE_CURRENT_BINARY_DIR}/cmake_uninstall.cmake"
    IMMEDIATE @ONLY)

add_custom_target(uninstall
    COMMAND ${CMAKE_COMMAND} -P ${CMAKE_CURRENT_BINARY_DIR}/cmake_uninstall.cmake)
endif()

add_definitions(-DAPI_NAME="${API_NAME}")

# loader: Generic VULKAN ICD loader
# tests: VULKAN tests
if(BUILD_LOADER)
    add_subdirectory(loader)
endif()

if(BUILD_TESTS)
    add_subdirectory(tests)
endif()

if(BUILD_LAYERS)
    add_subdirectory(layers)
endif()

if(BUILD_DEMOS)
    add_subdirectory(demos)
endif()

if(BUILD_VKJSON)
    add_subdirectory(libs/vkjson)
endif()

<<<<<<< HEAD
set (UTILS_NAME vsamputils)

if (CMAKE_COMPILER_IS_GNUCC OR CMAKE_C_COMPILER_ID MATCHES "Clang")
    set(COMMON_COMPILE_FLAGS "-Wall -Wextra -Wno-unused-parameter -Wno-missing-field-initializers")
    set(COMMON_COMPILE_FLAGS "${COMMON_COMPILE_FLAGS} -fno-strict-aliasing -fno-builtin-memcmp")
    set(CMAKE_C_FLAGS "${CMAKE_C_FLAGS} -std=c99 ${COMMON_COMPILE_FLAGS}")
    set(CMAKE_CXX_FLAGS "${CMAKE_CXX_FLAGS} ${COMMON_COMPILE_FLAGS} -std=c++11")
    if (UNIX)
        set(CMAKE_C_FLAGS "${CMAKE_C_FLAGS} -fvisibility=hidden")
        set(CMAKE_CXX_FLAGS "${CMAKE_CXX_FLAGS} -fvisibility=hidden")
    endif()
endif()

set (GLMINCLUDES "${CMAKE_SOURCE_DIR}/API-Samples/utils")

get_filename_component(GLMINC_PREFIX "${GLMINCLUDES}" ABSOLUTE)
if(NOT EXISTS ${GLMINC_PREFIX})
    message(FATAL_ERROR "Necessary glm headers do not exist: " ${GLMINC_PREFIX})
endif()

add_definitions(-DVULKAN_SAMPLES_BASE_DIR="${CMAKE_CURRENT_SOURCE_DIR}")

include_directories(${CMAKE_CURRENT_SOURCE_DIR}/API-Samples/utils)
if(WIN32)
    include_directories(${CMAKE_SOURCE_DIR}\\..\\Include)
else()
    include_directories("/usr/include/vulkan")
endif()

option(BUILD_API_SAMPLES "Build API Samples " ON)
option(BUILD_SAMPLE_LAYERS "Build Sample Layers " ON)

if((CMAKE_SYSTEM_NAME STREQUAL "Linux") AND (NOT BUILD_WSI_XCB_SUPPORT) AND (NOT BUILD_WSI_WAYLAND_SUPPORT))
    set(BUILD_API_SAMPLES OFF)
    set(BUILD_SAMPLE_LAYERS OFF)
    set(BUILD_UTILITIES OFF)
endif()

if(BUILD_UTILITIES)
    add_subdirectory(Utilities)
endif()

if (BUILD_API_SAMPLES)
    add_subdirectory(API-Samples)
endif()

add_subdirectory(Sample-Programs/Hologram)

if (BUILD_SAMPLE_LAYERS)
    add_subdirectory(Layer-Samples/Overlay)
=======
if(BUILD_ICD)
    add_subdirectory(icd)
>>>>>>> 51fa92a5
endif()<|MERGE_RESOLUTION|>--- conflicted
+++ resolved
@@ -120,11 +120,8 @@
 option(BUILD_LAYERS "Build layers" ON)
 option(BUILD_DEMOS "Build demos" ON)
 option(BUILD_VKJSON "Build vkjson" ON)
-<<<<<<< HEAD
 option(BUILD_UTILITIES "Build WSIWindow and Teapots" ON)
-=======
 option(BUILD_ICD "Build icd" ON)
->>>>>>> 51fa92a5
 option(CUSTOM_GLSLANG_BIN_ROOT "Use the user defined GLSLANG_BINARY_ROOT" OFF)
 option(CUSTOM_SPIRV_TOOLS_BIN_ROOT "Use the user defined SPIRV_TOOLS*BINARY_ROOT paths" OFF)
 
@@ -387,7 +384,6 @@
     add_subdirectory(libs/vkjson)
 endif()
 
-<<<<<<< HEAD
 set (UTILS_NAME vsamputils)
 
 if (CMAKE_COMPILER_IS_GNUCC OR CMAKE_C_COMPILER_ID MATCHES "Clang")
@@ -438,8 +434,7 @@
 
 if (BUILD_SAMPLE_LAYERS)
     add_subdirectory(Layer-Samples/Overlay)
-=======
+endif()
 if(BUILD_ICD)
     add_subdirectory(icd)
->>>>>>> 51fa92a5
 endif()