--- conflicted
+++ resolved
@@ -1,5 +1,4 @@
-<<<<<<< HEAD
-# Vulkan Samples Kit
+# Vulkan Samples
   - This repository is a collection of Vulkan C++ sample applications.
   - Run the following script to obtain a short description of all or a 
     specific sample:
@@ -93,50 +92,3 @@
 ## Contributing
   Refer to the README.contrib file for specific info regarding contributing to
   the Vulkan samples creation effort.
-=======
-# Vulkan Ecosystem Components
-*Version 1.0, January 25, 2016*
-
-This project provides Khronos official ICD loader and validation layers for Vulkan developers on Windows and Linux.
-
-## Introduction
-
-Vulkan is an Explicit API, enabling direct control over how GPUs actually work. No (or very little) validation
-or error checking is done inside a Vulkan driver. Applications have full control and responsibility. Any errors in
-how Vulkan is used often result in a crash. This project provides standard validation layers that can be enabled to ease development by 
-helping developers verify their applications correctly use the Vulkan API.
-
-Vulkan supports multiple GPUs and multiple global contexts (VkInstance). The ICD loader is necessary to support multiple GPUs  and the VkInstance level Vulkan commands.  Additionally, the loader manages inserting Vulkan layer libraries,
-including validation layers between the application and the ICD.
-
-The following components are available in this repository:
-- Vulkan header files
-- [*ICD Loader*](loader/)
-- [*Validation Layers*](layers/)
-- Demos and tests for the loader and validation layers
-
-
-## How to Build and Run
-
-[BUILD.md](BUILD.md)
-includes directions for building all the components, running the validation tests and running the demo applications.
-
-Information on how to enable the various Validation layers is in
-[layers/README.md](layers/README.md).
-
-Architecture and interface information for the loader is in
-[loader/LoaderAndLayerInterface.md](loader/LoaderAndLayerInterface.md).
-
-## License
-This work is released as open source under a Apache-style license from Khronos including a Khronos copyright.
-
-See LICENSE.txt for a full list of licenses used in this repository.
-
-## Acknowledgements
-While this project has been developed primarily by LunarG, Inc; there are many other
-companies and individuals making this possible: Valve Corporation, funding
-project development; Google providing significant contributions to the validation layers;
-Khronos providing oversight and hosting of the project.
-
-
->>>>>>> a265a8ed
