{
    "file_format_version" : "1.0.0",
    "layer" : {
        "name": "VK_LAYER_GOOGLE_unique_objects",
        "type": "GLOBAL",
        "library_path": "./libVkLayer_unique_objects.so",
<<<<<<< HEAD
        "api_version": "1.0.16",
=======
        "api_version": "1.0.17",
>>>>>>> 97dc22bd
        "implementation_version": "1",
        "description": "Google Validation Layer"
    }
}<|MERGE_RESOLUTION|>--- conflicted
+++ resolved
@@ -4,11 +4,7 @@
         "name": "VK_LAYER_GOOGLE_unique_objects",
         "type": "GLOBAL",
         "library_path": "./libVkLayer_unique_objects.so",
-<<<<<<< HEAD
-        "api_version": "1.0.16",
-=======
         "api_version": "1.0.17",
->>>>>>> 97dc22bd
         "implementation_version": "1",
         "description": "Google Validation Layer"
     }
