--- conflicted
+++ resolved
@@ -167,8 +167,6 @@
     VK_LAYER_API_VERSION, // specVersion
     1, "Google Validation Layer",
 };
-<<<<<<< HEAD
-=======
 
 static inline PFN_vkVoidFunction layer_intercept_proc(const char *name) {
     for (int i = 0; i < sizeof(procmap) / sizeof(procmap[0]); i++) {
@@ -195,7 +193,6 @@
 
     return VK_ERROR_LAYER_NOT_PRESENT;
 }
->>>>>>> 8cfeffb4
 
 VKAPI_ATTR VkResult VKAPI_CALL EnumerateDeviceExtensionProperties(VkPhysicalDevice physicalDevice,
                                                                   const char *pLayerName, uint32_t *pCount,
@@ -211,43 +208,21 @@
     return my_data->instance_dispatch_table->EnumerateDeviceExtensionProperties(physicalDevice, NULL, pCount, pProperties);
 }
 
-VKAPI_ATTR VkResult VKAPI_CALL EnumerateDeviceExtensionProperties(VkPhysicalDevice physicalDevice,
-                                                                  const char *pLayerName, uint32_t *pCount,
-                                                                  VkExtensionProperties *pProperties) {
-    // Threading layer does not have any device extensions
-    if (pLayerName && !strcmp(pLayerName, layerProps.layerName))
-        return util_GetExtensionProperties(0, nullptr, pCount, pProperties);
-
-    assert(physicalDevice);
-
-    dispatch_key key = get_dispatch_key(physicalDevice);
-    layer_data *my_data = get_my_data_ptr(key, layer_data_map);
-    return my_data->instance_dispatch_table->EnumerateDeviceExtensionProperties(physicalDevice, NULL, pCount, pProperties);
-}
-
 static inline PFN_vkVoidFunction layer_intercept_instance_proc(const char *name) {
     if (!name || name[0] != 'v' || name[1] != 'k')
         return NULL;
-
-    // we should never be queried for these commands
-    assert(strcmp(name, "vkEnumerateInstanceLayerProperties") &&
-           strcmp(name, "vkEnumerateInstanceExtensionProperties") &&
-           strcmp(name, "vkEnumerateDeviceLayerProperties"));
 
     name += 2;
     if (!strcmp(name, "CreateInstance"))
         return (PFN_vkVoidFunction)CreateInstance;
     if (!strcmp(name, "DestroyInstance"))
         return (PFN_vkVoidFunction)DestroyInstance;
-<<<<<<< HEAD
-=======
     if (!strcmp(name, "EnumerateInstanceLayerProperties"))
         return (PFN_vkVoidFunction)EnumerateInstanceLayerProperties;
     if (!strcmp(name, "EnumerateInstanceExtensionProperties"))
         return (PFN_vkVoidFunction)EnumerateInstanceExtensionProperties;
     if (!strcmp(name, "EnumerateDeviceLayerProperties"))
         return (PFN_vkVoidFunction)EnumerateDeviceLayerProperties;
->>>>>>> 8cfeffb4
     if (!strcmp(name, "EnumerateDeviceExtensionProperties"))
         return (PFN_vkVoidFunction)EnumerateDeviceExtensionProperties;
     if (!strcmp(name, "CreateDevice"))
@@ -395,17 +370,6 @@
     threading::DebugReportMessageEXT(instance, flags, objType, object, location, msgCode, pLayerPrefix, pMsg);
 }
 
-<<<<<<< HEAD
-// loader-layer interface v0
-
-VK_LAYER_EXPORT VKAPI_ATTR VkResult VKAPI_CALL
-vkEnumerateInstanceExtensionProperties(const char *pLayerName, uint32_t *pCount, VkExtensionProperties *pProperties) {
-    return util_GetExtensionProperties(ARRAY_SIZE(threading::threading_extensions), threading::threading_extensions, pCount, pProperties);
-}
-
-VK_LAYER_EXPORT VKAPI_ATTR VkResult VKAPI_CALL vkEnumerateInstanceLayerProperties(uint32_t *pCount, VkLayerProperties *pProperties) {
-    return util_GetLayerProperties(1, &threading::layerProps, pCount, pProperties);
-=======
 // loader-layer interface v0, just wrappers since there is only a layer
 
 VK_LAYER_EXPORT VKAPI_ATTR VkResult VKAPI_CALL
@@ -416,29 +380,20 @@
 VK_LAYER_EXPORT VKAPI_ATTR VkResult VKAPI_CALL
 vkEnumerateInstanceLayerProperties(uint32_t *pCount, VkLayerProperties *pProperties) {
     return threading::EnumerateInstanceLayerProperties(pCount, pProperties);
->>>>>>> 8cfeffb4
 }
 
 VK_LAYER_EXPORT VKAPI_ATTR VkResult VKAPI_CALL
 vkEnumerateDeviceLayerProperties(VkPhysicalDevice physicalDevice, uint32_t *pCount, VkLayerProperties *pProperties) {
-<<<<<<< HEAD
-    return util_GetLayerProperties(1, &threading::layerProps, pCount, pProperties);
-=======
     // the layer command handles VK_NULL_HANDLE just fine internally
     assert(physicalDevice == VK_NULL_HANDLE);
     return threading::EnumerateDeviceLayerProperties(VK_NULL_HANDLE, pCount, pProperties);
->>>>>>> 8cfeffb4
 }
 
 VK_LAYER_EXPORT VKAPI_ATTR VkResult VKAPI_CALL vkEnumerateDeviceExtensionProperties(VkPhysicalDevice physicalDevice,
                                                                                     const char *pLayerName, uint32_t *pCount,
                                                                                     VkExtensionProperties *pProperties) {
-<<<<<<< HEAD
-    // the layer command handles VK_NULL_HANDLE just fine
-=======
     // the layer command handles VK_NULL_HANDLE just fine internally
     assert(physicalDevice == VK_NULL_HANDLE);
->>>>>>> 8cfeffb4
     return threading::EnumerateDeviceExtensionProperties(VK_NULL_HANDLE, pLayerName, pCount, pProperties);
 }
 
@@ -447,17 +402,5 @@
 }
 
 VK_LAYER_EXPORT VKAPI_ATTR PFN_vkVoidFunction VKAPI_CALL vkGetInstanceProcAddr(VkInstance instance, const char *funcName) {
-<<<<<<< HEAD
-    if (!strcmp(funcName, "vkEnumerateInstanceLayerProperties"))
-        return reinterpret_cast<PFN_vkVoidFunction>(vkEnumerateInstanceLayerProperties);
-    if (!strcmp(funcName, "vkEnumerateDeviceLayerProperties"))
-        return reinterpret_cast<PFN_vkVoidFunction>(vkEnumerateDeviceLayerProperties);
-    if (!strcmp(funcName, "vkEnumerateInstanceExtensionProperties"))
-        return reinterpret_cast<PFN_vkVoidFunction>(vkEnumerateInstanceExtensionProperties);
-    if (!strcmp(funcName, "vkGetInstanceProcAddr"))
-        return reinterpret_cast<PFN_vkVoidFunction>(vkGetInstanceProcAddr);
-
-=======
->>>>>>> 8cfeffb4
     return threading::GetInstanceProcAddr(instance, funcName);
 }