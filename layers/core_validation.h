--- conflicted
+++ resolved
@@ -265,45 +265,6 @@
     std::vector<MT_FB_ATTACHMENT_INFO> attachments;
 };
 
-<<<<<<< HEAD
-struct DESCRIPTOR_POOL_NODE {
-    VkDescriptorPool pool;
-    uint32_t maxSets;                              // Max descriptor sets allowed in this pool
-    uint32_t availableSets;                        // Available descriptor sets in this pool
-
-    VkDescriptorPoolCreateInfo createInfo;
-    std::unordered_set<cvdescriptorset::DescriptorSet *> sets; // Collection of all sets in this pool
-    std::vector<uint32_t> maxDescriptorTypeCount;       // Max # of descriptors of each type in this pool
-    std::vector<uint32_t> availableDescriptorTypeCount; // Available # of descriptors of each type in this pool
-
-    DESCRIPTOR_POOL_NODE(const VkDescriptorPool pool, const VkDescriptorPoolCreateInfo *pCreateInfo)
-        : pool(pool), maxSets(pCreateInfo->maxSets), availableSets(pCreateInfo->maxSets), createInfo(*pCreateInfo),
-          maxDescriptorTypeCount(VK_DESCRIPTOR_TYPE_RANGE_SIZE, 0), availableDescriptorTypeCount(VK_DESCRIPTOR_TYPE_RANGE_SIZE, 0) {
-        if (createInfo.poolSizeCount) { // Shadow type struct from ptr into local struct
-            size_t poolSizeCountSize = createInfo.poolSizeCount * sizeof(VkDescriptorPoolSize);
-            createInfo.pPoolSizes = new VkDescriptorPoolSize[poolSizeCountSize];
-            memcpy((void *)createInfo.pPoolSizes, pCreateInfo->pPoolSizes, poolSizeCountSize);
-            // Now set max counts for each descriptor type based on count of that type times maxSets
-            uint32_t i = 0;
-            for (i = 0; i < createInfo.poolSizeCount; ++i) {
-                uint32_t typeIndex = static_cast<uint32_t>(createInfo.pPoolSizes[i].type);
-                // Same descriptor types can appear several times
-                maxDescriptorTypeCount[typeIndex] += createInfo.pPoolSizes[i].descriptorCount;
-                availableDescriptorTypeCount[typeIndex] = maxDescriptorTypeCount[typeIndex];
-            }
-        } else {
-            createInfo.pPoolSizes = NULL; // Make sure this is NULL so we don't try to clean it up
-        }
-    }
-    ~DESCRIPTOR_POOL_NODE() {
-        delete[] createInfo.pPoolSizes;
-        // TODO : pSets are currently freed in deletePools function which uses freeShadowUpdateTree function
-        //  need to migrate that struct to smart ptrs for auto-cleanup
-    }
-};
-
-=======
->>>>>>> 8cfeffb4
 typedef struct stencil_data {
     uint32_t compareMask;
     uint32_t writeMask;
