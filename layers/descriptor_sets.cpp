--- conflicted
+++ resolved
@@ -274,15 +274,9 @@
             auto immut_sampler = p_layout_->GetImmutableSamplerPtrFromIndex(i);
             for (uint32_t di = 0; di < p_layout_->GetDescriptorCountFromIndex(i); ++di) {
                 if (immut_sampler)
-<<<<<<< HEAD
-                    descriptors_.emplace_back(std::unique_ptr<Descriptor>(new SamplerDescriptor(immut_sampler + di)));
-                else
-                    descriptors_.emplace_back(std::unique_ptr<Descriptor>(new SamplerDescriptor()));
-=======
                     descriptors_.emplace_back(new SamplerDescriptor(immut_sampler + di));
                 else
                     descriptors_.emplace_back(new SamplerDescriptor());
->>>>>>> 8cfeffb4
             }
             break;
         }
@@ -290,15 +284,9 @@
             auto immut = p_layout_->GetImmutableSamplerPtrFromIndex(i);
             for (uint32_t di = 0; di < p_layout_->GetDescriptorCountFromIndex(i); ++di) {
                 if (immut)
-<<<<<<< HEAD
-                    descriptors_.emplace_back(std::unique_ptr<Descriptor>(new ImageSamplerDescriptor(immut + di)));
-                else
-                    descriptors_.emplace_back(std::unique_ptr<Descriptor>(new ImageSamplerDescriptor()));
-=======
                     descriptors_.emplace_back(new ImageSamplerDescriptor(immut + di));
                 else
                     descriptors_.emplace_back(new ImageSamplerDescriptor());
->>>>>>> 8cfeffb4
             }
             break;
         }
@@ -307,31 +295,19 @@
         case VK_DESCRIPTOR_TYPE_INPUT_ATTACHMENT:
         case VK_DESCRIPTOR_TYPE_STORAGE_IMAGE:
             for (uint32_t di = 0; di < p_layout_->GetDescriptorCountFromIndex(i); ++di)
-<<<<<<< HEAD
-                descriptors_.emplace_back(std::unique_ptr<Descriptor>(new ImageDescriptor(type)));
-=======
                 descriptors_.emplace_back(new ImageDescriptor(type));
->>>>>>> 8cfeffb4
             break;
         case VK_DESCRIPTOR_TYPE_UNIFORM_TEXEL_BUFFER:
         case VK_DESCRIPTOR_TYPE_STORAGE_TEXEL_BUFFER:
             for (uint32_t di = 0; di < p_layout_->GetDescriptorCountFromIndex(i); ++di)
-<<<<<<< HEAD
-                descriptors_.emplace_back(std::unique_ptr<Descriptor>(new TexelDescriptor(type)));
-=======
                 descriptors_.emplace_back(new TexelDescriptor(type));
->>>>>>> 8cfeffb4
             break;
         case VK_DESCRIPTOR_TYPE_UNIFORM_BUFFER:
         case VK_DESCRIPTOR_TYPE_UNIFORM_BUFFER_DYNAMIC:
         case VK_DESCRIPTOR_TYPE_STORAGE_BUFFER:
         case VK_DESCRIPTOR_TYPE_STORAGE_BUFFER_DYNAMIC:
             for (uint32_t di = 0; di < p_layout_->GetDescriptorCountFromIndex(i); ++di)
-<<<<<<< HEAD
-                descriptors_.emplace_back(std::unique_ptr<Descriptor>(new BufferDescriptor(type)));
-=======
                 descriptors_.emplace_back(new BufferDescriptor(type));
->>>>>>> 8cfeffb4
             break;
         default:
             assert(0); // Bad descriptor type specified
@@ -475,12 +451,6 @@
         cb_node->state = CB_INVALID;
     }
 }
-// Set is being deleted or updates so invalidate all bound cmd buffers
-void cvdescriptorset::DescriptorSet::InvalidateBoundCmdBuffers() {
-    for (auto cb_node : bound_cmd_buffers_) {
-        cb_node->state = CB_INVALID;
-    }
-}
 // Perform write update in given update struct
 void cvdescriptorset::DescriptorSet::PerformWriteUpdate(const VkWriteDescriptorSet *update) {
     auto start_idx = p_layout_->GetGlobalStartIndexFromBinding(update->dstBinding) + update->dstArrayElement;
@@ -569,11 +539,7 @@
         }
     }
     // Update parameters all look good and descriptor updated so verify update contents
-<<<<<<< HEAD
-    if (!VerifyCopyUpdateContents(update, src_set, src_start_idx, error))
-=======
     if (!VerifyCopyUpdateContents(update, src_set, src_type, src_start_idx, error))
->>>>>>> 8cfeffb4
         return false;
 
     // All checks passed so update is good
@@ -607,19 +573,6 @@
         updated = true;
     }
 }
-<<<<<<< HEAD
-
-bool cvdescriptorset::ValidateSampler(const VkSampler sampler,
-                                      const std::unordered_map<VkSampler, std::unique_ptr<SAMPLER_NODE>> *sampler_map) {
-    return (sampler_map->count(sampler) != 0);
-}
-
-bool cvdescriptorset::ValidateImageUpdate(const VkImageView image_view, const VkImageLayout image_layout,
-                                          const std::unordered_map<VkImageView, VkImageViewCreateInfo> *image_view_map,
-                                          const std::unordered_map<VkImage, IMAGE_NODE> *image_map,
-                                          const std::unordered_map<VkImage, VkSwapchainKHR> *image_to_swapchain_map,
-                                          const std::unordered_map<VkSwapchainKHR, SWAPCHAIN_NODE *> *swapchain_map,
-=======
 // Validate given sampler. Currently this only checks to make sure it exists in the samplerMap
 bool cvdescriptorset::ValidateSampler(const VkSampler sampler, const core_validation::layer_data *dev_data) {
     return (getSamplerNode(dev_data, sampler) != nullptr);
@@ -627,7 +580,6 @@
 
 bool cvdescriptorset::ValidateImageUpdate(VkImageView image_view, VkImageLayout image_layout, VkDescriptorType type,
                                           const core_validation::layer_data *dev_data,
->>>>>>> 8cfeffb4
                                           std::string *error) {
     auto iv_data = getImageViewData(dev_data, image_view);
     if (!iv_data) {
@@ -674,17 +626,6 @@
             *error = error_str.str();
             return false;
         }
-<<<<<<< HEAD
-    }
-    return true;
-}
-
-void cvdescriptorset::SamplerDescriptor::WriteUpdate(const VkWriteDescriptorSet *update, const uint32_t index) {
-    sampler_ = update->pImageInfo[index].sampler;
-    updated = true;
-}
-
-=======
         // format must NOT be DS
         if (ds) {
             std::stringstream error_str;
@@ -768,7 +709,6 @@
     updated = true;
 }
 
->>>>>>> 8cfeffb4
 void cvdescriptorset::SamplerDescriptor::CopyUpdate(const Descriptor *src) {
     if (!immutable_) {
         auto update_sampler = static_cast<const SamplerDescriptor *>(src)->sampler_;
@@ -876,159 +816,6 @@
 void cvdescriptorset::TexelDescriptor::WriteUpdate(const VkWriteDescriptorSet *update, const uint32_t index) {
     updated = true;
     buffer_view_ = update->pTexelBufferView[index];
-<<<<<<< HEAD
-}
-
-void cvdescriptorset::TexelDescriptor::CopyUpdate(const Descriptor *src) {
-    updated = true;
-    buffer_view_ = static_cast<const TexelDescriptor *>(src)->buffer_view_;
-}
-// This is a helper function that iterates over a set of Write and Copy updates, pulls the DescriptorSet* for updated
-//  sets, and then calls their respective Validate[Write|Copy]Update functions.
-// If the update hits an issue for which the callback returns "true", meaning that the call down the chain should
-//  be skipped, then true is returned.
-// If there is no issue with the update, then false is returned.
-bool cvdescriptorset::ValidateUpdateDescriptorSets(
-    const debug_report_data *report_data, const std::unordered_map<VkDescriptorSet, cvdescriptorset::DescriptorSet *> &set_map,
-    uint32_t write_count, const VkWriteDescriptorSet *p_wds, uint32_t copy_count, const VkCopyDescriptorSet *p_cds) {
-    bool skip_call = false;
-    // Validate Write updates
-    for (uint32_t i = 0; i < write_count; i++) {
-        auto dest_set = p_wds[i].dstSet;
-        auto set_pair = set_map.find(dest_set);
-        if (set_pair == set_map.end()) {
-            skip_call |=
-                log_msg(report_data, VK_DEBUG_REPORT_ERROR_BIT_EXT, VK_DEBUG_REPORT_OBJECT_TYPE_DESCRIPTOR_SET_EXT,
-                        reinterpret_cast<uint64_t &>(dest_set), __LINE__, DRAWSTATE_INVALID_DESCRIPTOR_SET, "DS",
-                        "Cannot call vkUpdateDescriptorSets() on descriptor set 0x%" PRIxLEAST64 " that has not been allocated.",
-                        reinterpret_cast<uint64_t &>(dest_set));
-        } else {
-            std::string error_str;
-            if (!set_pair->second->ValidateWriteUpdate(report_data, &p_wds[i], &error_str)) {
-                skip_call |= log_msg(report_data, VK_DEBUG_REPORT_ERROR_BIT_EXT, VK_DEBUG_REPORT_OBJECT_TYPE_DESCRIPTOR_SET_EXT,
-                                     reinterpret_cast<uint64_t &>(dest_set), __LINE__, DRAWSTATE_INVALID_UPDATE_INDEX, "DS",
-                                     "vkUpdateDescriptorsSets() failed write update validation for Descriptor Set 0x%" PRIx64
-                                     " with error: %s",
-                                     reinterpret_cast<uint64_t &>(dest_set), error_str.c_str());
-            }
-        }
-    }
-    // Now validate copy updates
-    for (uint32_t i = 0; i < copy_count; ++i) {
-        auto dst_set = p_cds[i].dstSet;
-        auto src_set = p_cds[i].srcSet;
-        auto src_pair = set_map.find(src_set);
-        auto dst_pair = set_map.find(dst_set);
-        if (src_pair == set_map.end()) {
-            skip_call |= log_msg(report_data, VK_DEBUG_REPORT_ERROR_BIT_EXT, VK_DEBUG_REPORT_OBJECT_TYPE_DESCRIPTOR_SET_EXT,
-                                 reinterpret_cast<uint64_t &>(src_set), __LINE__, DRAWSTATE_INVALID_DESCRIPTOR_SET, "DS",
-                                 "Cannot call vkUpdateDescriptorSets() to copy from descriptor set 0x%" PRIxLEAST64
-                                 " that has not been allocated.",
-                                 reinterpret_cast<uint64_t &>(src_set));
-        } else if (dst_pair == set_map.end()) {
-            skip_call |= log_msg(report_data, VK_DEBUG_REPORT_ERROR_BIT_EXT, VK_DEBUG_REPORT_OBJECT_TYPE_DESCRIPTOR_SET_EXT,
-                                 reinterpret_cast<uint64_t &>(dst_set), __LINE__, DRAWSTATE_INVALID_DESCRIPTOR_SET, "DS",
-                                 "Cannot call vkUpdateDescriptorSets() to copy to descriptor set 0x%" PRIxLEAST64
-                                 " that has not been allocated.",
-                                 reinterpret_cast<uint64_t &>(dst_set));
-        } else {
-            std::string error_str;
-            if (!dst_pair->second->ValidateCopyUpdate(report_data, &p_cds[i], src_pair->second, &error_str)) {
-                skip_call |=
-                    log_msg(report_data, VK_DEBUG_REPORT_ERROR_BIT_EXT, VK_DEBUG_REPORT_OBJECT_TYPE_DESCRIPTOR_SET_EXT,
-                            reinterpret_cast<uint64_t &>(dst_set), __LINE__, DRAWSTATE_INVALID_UPDATE_INDEX, "DS",
-                            "vkUpdateDescriptorsSets() failed copy update from Descriptor Set 0x%" PRIx64
-                            " to Descriptor Set 0x%" PRIx64 " with error: %s",
-                            reinterpret_cast<uint64_t &>(src_set), reinterpret_cast<uint64_t &>(dst_set), error_str.c_str());
-            }
-        }
-    }
-    return skip_call;
-}
-// This is a helper function that iterates over a set of Write and Copy updates, pulls the DescriptorSet* for updated
-//  sets, and then calls their respective Perform[Write|Copy]Update functions.
-// Prerequisite : ValidateUpdateDescriptorSets() should be called and return "false" prior to calling PerformUpdateDescriptorSets()
-//  with the same set of updates.
-// This is split from the validate code to allow validation prior to calling down the chain, and then update after
-//  calling down the chain.
-void cvdescriptorset::PerformUpdateDescriptorSets(
-    const std::unordered_map<VkDescriptorSet, cvdescriptorset::DescriptorSet *> &set_map, uint32_t write_count,
-    const VkWriteDescriptorSet *p_wds, uint32_t copy_count, const VkCopyDescriptorSet *p_cds) {
-    // Write updates first
-    uint32_t i = 0;
-    for (i = 0; i < write_count; ++i) {
-        auto dest_set = p_wds[i].dstSet;
-        auto set_pair = set_map.find(dest_set);
-        if (set_pair != set_map.end()) {
-            set_pair->second->PerformWriteUpdate(&p_wds[i]);
-        }
-    }
-    // Now copy updates
-    for (i = 0; i < copy_count; ++i) {
-        auto dst_set = p_cds[i].dstSet;
-        auto src_set = p_cds[i].srcSet;
-        auto src_pair = set_map.find(src_set);
-        auto dst_pair = set_map.find(dst_set);
-        if (src_pair != set_map.end() && dst_pair != set_map.end()) {
-            dst_pair->second->PerformCopyUpdate(&p_cds[i], src_pair->second);
-        }
-    }
-}
-// Validate the state for a given write update but don't actually perform the update
-//  If an error would occur for this update, return false and fill in details in error_msg string
-bool cvdescriptorset::DescriptorSet::ValidateWriteUpdate(const debug_report_data *report_data, const VkWriteDescriptorSet *update,
-                                                         std::string *error_msg) {
-    // Verify idle ds
-    if (in_use.load()) {
-        std::stringstream error_str;
-        error_str << "Cannot call vkUpdateDescriptorSets() to perform write update on descriptor set " << set_
-                  << " that is in use by a command buffer.";
-        *error_msg = error_str.str();
-        return false;
-    }
-    // Verify dst binding exists
-    if (!p_layout_->HasBinding(update->dstBinding)) {
-        std::stringstream error_str;
-        error_str << "DescriptorSet " << set_ << " does not have binding " << update->dstBinding << ".";
-        *error_msg = error_str.str();
-        return false;
-    } else {
-        // We know that binding is valid, verify update and do update on each descriptor
-        auto start_idx = p_layout_->GetGlobalStartIndexFromBinding(update->dstBinding) + update->dstArrayElement;
-        auto type = p_layout_->GetTypeFromBinding(update->dstBinding);
-        if (type != update->descriptorType) {
-            std::stringstream error_str;
-            error_str << "Attempting write update to descriptor set " << set_ << " binding #" << update->dstBinding << " with type "
-                      << string_VkDescriptorType(type) << " but update type is " << string_VkDescriptorType(update->descriptorType);
-            *error_msg = error_str.str();
-            return false;
-        }
-        if ((start_idx + update->descriptorCount) > p_layout_->GetTotalDescriptorCount()) {
-            std::stringstream error_str;
-            error_str << "Attempting write update to descriptor set " << set_ << " binding #" << update->dstBinding << " with "
-                      << p_layout_->GetTotalDescriptorCount() << " total descriptors but update of " << update->descriptorCount
-                      << " descriptors starting at binding offset of "
-                      << p_layout_->GetGlobalStartIndexFromBinding(update->dstBinding)
-                      << " combined with update array element offset of " << update->dstArrayElement
-                      << " oversteps the size of this descriptor set.";
-            *error_msg = error_str.str();
-            return false;
-        }
-        // Verify consecutive bindings match (if needed)
-        if (!p_layout_->VerifyUpdateConsistency(update->dstBinding, update->dstArrayElement, update->descriptorCount,
-                                                "write update to", set_, error_msg))
-            return false;
-        // Update is within bounds and consistent so last step is to validate update contents
-        if (!VerifyWriteUpdateContents(update, start_idx, error_msg)) {
-            std::stringstream error_str;
-            error_str << "Write update to descriptor in set " << set_ << " binding #" << update->dstBinding
-                      << " failed with error message: " << error_msg->c_str();
-            *error_msg = error_str.str();
-            return false;
-        }
-    }
-    // All checks passed, update is clean
-=======
 }
 
 void cvdescriptorset::TexelDescriptor::CopyUpdate(const Descriptor *src) {
@@ -1228,7 +1015,6 @@
         *error = error_str.str();
         return false;
     }
->>>>>>> 8cfeffb4
     return true;
 }
 // Verify that the contents of the update are ok, but don't perform actual update
@@ -1240,12 +1026,7 @@
             // Validate image
             auto image_view = update->pImageInfo[di].imageView;
             auto image_layout = update->pImageInfo[di].imageLayout;
-<<<<<<< HEAD
-            if (!ValidateImageUpdate(image_view, image_layout, image_view_map_, image_map_, image_to_swapchain_map_, swapchain_map_,
-                                     error)) {
-=======
             if (!ValidateImageUpdate(image_view, image_layout, update->descriptorType, device_data_, error)) {
->>>>>>> 8cfeffb4
                 std::stringstream error_str;
                 error_str << "Attempted write update to combined image sampler descriptor failed due to: " << error->c_str();
                 *error = error_str.str();
@@ -1257,11 +1038,7 @@
     case VK_DESCRIPTOR_TYPE_SAMPLER: {
         for (uint32_t di = 0; di < update->descriptorCount; ++di) {
             if (!descriptors_[index + di].get()->IsImmutableSampler()) {
-<<<<<<< HEAD
-                if (!ValidateSampler(update->pImageInfo[di].sampler, sampler_map_)) {
-=======
                 if (!ValidateSampler(update->pImageInfo[di].sampler, device_data_)) {
->>>>>>> 8cfeffb4
                     std::stringstream error_str;
                     error_str << "Attempted write update to sampler descriptor with invalid sampler: "
                               << update->pImageInfo[di].sampler << ".";
@@ -1280,12 +1057,7 @@
         for (uint32_t di = 0; di < update->descriptorCount; ++di) {
             auto image_view = update->pImageInfo[di].imageView;
             auto image_layout = update->pImageInfo[di].imageLayout;
-<<<<<<< HEAD
-            if (!ValidateImageUpdate(image_view, image_layout, image_view_map_, image_map_, image_to_swapchain_map_, swapchain_map_,
-                                     error)) {
-=======
             if (!ValidateImageUpdate(image_view, image_layout, update->descriptorType, device_data_, error)) {
->>>>>>> 8cfeffb4
                 std::stringstream error_str;
                 error_str << "Attempted write update to image descriptor failed due to: " << error->c_str();
                 *error = error_str.str();
@@ -1298,19 +1070,13 @@
     case VK_DESCRIPTOR_TYPE_STORAGE_TEXEL_BUFFER: {
         for (uint32_t di = 0; di < update->descriptorCount; ++di) {
             auto buffer_view = update->pTexelBufferView[di];
-<<<<<<< HEAD
-            if (!buffer_view_map_->count(buffer_view)) {
-=======
             auto bv_info = getBufferViewInfo(device_data_, buffer_view);
             if (!bv_info) {
->>>>>>> 8cfeffb4
                 std::stringstream error_str;
                 error_str << "Attempted write update to texel buffer descriptor with invalid buffer view: " << buffer_view;
                 *error = error_str.str();
                 return false;
             }
-<<<<<<< HEAD
-=======
             auto buffer = bv_info->buffer;
             if (!ValidateBufferUpdate(buffer, update->descriptorType, error)) {
                 std::stringstream error_str;
@@ -1318,7 +1084,6 @@
                 *error = error_str.str();
                 return false;
             }
->>>>>>> 8cfeffb4
         }
         break;
     }
@@ -1328,108 +1093,9 @@
     case VK_DESCRIPTOR_TYPE_STORAGE_BUFFER_DYNAMIC: {
         for (uint32_t di = 0; di < update->descriptorCount; ++di) {
             auto buffer = update->pBufferInfo[di].buffer;
-<<<<<<< HEAD
-            if (!buffer_map_->count(buffer)) {
-                std::stringstream error_str;
-                error_str << "Attempted write update to buffer descriptor with invalid buffer: " << buffer;
-                *error = error_str.str();
-                return false;
-            }
-        }
-        break;
-    }
-    default:
-        assert(0); // We've already verified update type so should never get here
-        break;
-    }
-    // All checks passed so update contents are good
-    return true;
-}
-// Verify that the contents of the update are ok, but don't perform actual update
-bool cvdescriptorset::DescriptorSet::VerifyCopyUpdateContents(const VkCopyDescriptorSet *update, const DescriptorSet *src_set,
-                                                              const uint32_t index, std::string *error) const {
-    switch (src_set->descriptors_[index]->descriptor_class) {
-    case PlainSampler: {
-        for (uint32_t di = 0; di < update->descriptorCount; ++di) {
-            if (!src_set->descriptors_[index + di]->IsImmutableSampler()) {
-                auto update_sampler = static_cast<SamplerDescriptor *>(src_set->descriptors_[index + di].get())->GetSampler();
-                if (!ValidateSampler(update_sampler, sampler_map_)) {
-                    std::stringstream error_str;
-                    error_str << "Attempted copy update to sampler descriptor with invalid sampler: " << update_sampler << ".";
-                    *error = error_str.str();
-                    return false;
-                }
-            } else {
-                // TODO : Warn here
-            }
-        }
-        break;
-    }
-    case ImageSampler: {
-        for (uint32_t di = 0; di < update->descriptorCount; ++di) {
-            auto img_samp_desc = static_cast<const ImageSamplerDescriptor *>(src_set->descriptors_[index + di].get());
-            // First validate sampler
-            if (!img_samp_desc->IsImmutableSampler()) {
-                auto update_sampler = img_samp_desc->GetSampler();
-                if (!ValidateSampler(update_sampler, sampler_map_)) {
-                    std::stringstream error_str;
-                    error_str << "Attempted copy update to sampler descriptor with invalid sampler: " << update_sampler << ".";
-                    *error = error_str.str();
-                    return false;
-                }
-            } else {
-                // TODO : Warn here
-            }
-            // Validate image
-            auto image_view = img_samp_desc->GetImageView();
-            auto image_layout = img_samp_desc->GetImageLayout();
-            if (!ValidateImageUpdate(image_view, image_layout, image_view_map_, image_map_, image_to_swapchain_map_, swapchain_map_,
-                                     error)) {
-                std::stringstream error_str;
-                error_str << "Attempted write update to combined image sampler descriptor failed due to: " << error->c_str();
-                *error = error_str.str();
-                return false;
-            }
-        }
-    }
-    case Image: {
-        for (uint32_t di = 0; di < update->descriptorCount; ++di) {
-            auto img_desc = static_cast<const ImageDescriptor *>(src_set->descriptors_[index + di].get());
-            auto image_view = img_desc->GetImageView();
-            auto image_layout = img_desc->GetImageLayout();
-            if (!ValidateImageUpdate(image_view, image_layout, image_view_map_, image_map_, image_to_swapchain_map_, swapchain_map_,
-                                     error)) {
-                std::stringstream error_str;
-                error_str << "Attempted write update to image descriptor failed due to: " << error->c_str();
-                *error = error_str.str();
-                return false;
-            }
-        }
-        break;
-    }
-    case TexelBuffer: {
-        for (uint32_t di = 0; di < update->descriptorCount; ++di) {
-            auto buffer_view = static_cast<TexelDescriptor *>(src_set->descriptors_[index + di].get())->GetBufferView();
-            if (!buffer_view_map_->count(buffer_view)) {
-                std::stringstream error_str;
-                error_str << "Attempted write update to texel buffer descriptor with invalid buffer view: " << buffer_view;
-                *error = error_str.str();
-                return false;
-            }
-        }
-        break;
-    }
-    case GeneralBuffer: {
-        for (uint32_t di = 0; di < update->descriptorCount; ++di) {
-            auto buffer = static_cast<BufferDescriptor *>(src_set->descriptors_[index + di].get())->GetBuffer();
-            if (!buffer_map_->count(buffer)) {
-                std::stringstream error_str;
-                error_str << "Attempted write update to buffer descriptor with invalid buffer: " << buffer;
-=======
             if (!ValidateBufferUpdate(buffer, update->descriptorType, error)) {
                 std::stringstream error_str;
                 error_str << "Attempted write update to buffer descriptor failed due to: " << error->c_str();
->>>>>>> 8cfeffb4
                 *error = error_str.str();
                 return false;
             }
