[TOC]

# Validation Layer Details

## VK_LAYER_LUNARG_standard_validation

### VK_LAYER_LUNARG_standard_validation Overview

This is a meta-layer managed by the loader. Specifying this layer name will cause the loader to load the all of the standard validation layers in the following optimal order:

 - VK_LAYER_GOOGLE_threading
 - VK_LAYER_LUNARG_parameter_validation
 - VK_LAYER_LUNARG_device_limits
 - VK_LAYER_LUNARG_object_tracker
 - VK_LAYER_LUNARG_image
 - VK_LAYER_LUNARG_core_validation
 - VK_LAYER_LUNARG_swapchain
 - VK_LAYER_GOOGLE_unique_objects

Other layers can be specified and the loader will remove duplicates. See the following individual layer descriptions for layer details.

## VK_LAYER_LUNARG_core_validation

### VK_LAYER_LUNARG_core_validation Overview

The VK_LAYER_LUNARG_core_validation layer is the main layer performing state tracking, object and state lifetime validation, and consistency and coherency between these states and the requirements, limits, and capabilities. Currently, it is divided into three main areas of validation:  Draw State, Memory Tracking, and Shader Checking.

### VK_LAYER_LUNARG_core_validation Draw State Details Table
The Draw State portion of the core validation layer tracks state leading into Draw commands. This includes the Pipeline state, dynamic state, shaders, and descriptor set state. This functionality validates the consistency and correctness between and within these states.

| Check | Overview | ENUM DRAWSTATE_* | Relevant API | Testname | Notes/TODO |
| ----- | -------- | ---------------- | ------------ | -------- | ---------- |
| Valid Pipeline Layouts | Verify that sets being bound are compatible with their PipelineLayout and that the last-bound PSO PipelineLayout at Draw time is compatible with all bound sets used by that PSO | PIPELINE_LAYOUTS_INCOMPATIBLE | vkCmdDraw vkCmdDrawIndexed vkCmdDrawIndirect vkCmdDrawIndexedIndirect | DescriptorSetCompatibility | None |
| Valid BeginCommandBuffer state | Must not call Begin on command buffers that are being recorded, and primary command buffers must specify VK_NULL_HANDLE for RenderPass or Framebuffer parameters, while secondary command buffers must provide non-null parameters,  | BEGIN_CB_INVALID_STATE | vkBeginCommandBuffer | CallBeginCommandBufferBeforeCompletion SecondaryCommandBufferNullRenderpass | None |
| Command Buffer Simultaneous Use | Violation of VK_COMMAND_BUFFER_USAGE_SIMULTANEOUS_USE_BIT rules. Most likely attempting to simultaneously use a CmdBuffer w/o having that bit set. This also warns if you add secondary command buffer w/o that bit set to a primary command buffer that does have that bit set. | INVALID_CB_SIMULTANEOUS_USE | vkQueueSubmit vkCmdExecuteCommands | TODO | Write test |
| Valid Command Buffer Reset | Can only reset individual command buffer that was allocated from a pool with VK_COMMAND_POOL_CREATE_RESET_COMMAND_BUFFER_BIT set | INVALID_COMMAND_BUFFER_RESET | vkBeginCommandBuffer vkResetCommandBuffer | CommandBufferResetErrors | None |
| PSO Bound | Verify that a properly created and valid pipeline object is bound to the CommandBuffer specified in these calls | NO_PIPELINE_BOUND | vkCmdBindDescriptorSets vkCmdBindVertexBuffers | PipelineNotBound | This check is currently more related to VK_LAYER_LUNARG_core_validation internal data structures and less about verifying that PSO is bound at all appropriate points in API. For API purposes, need to make sure this is checked at Draw time and any other relevant calls. |
| Valid DescriptorPool | Verifies that the descriptor set pool object was properly created and is valid | INVALID_POOL | vkResetDescriptorPool vkAllocateDescriptorSets | TODO | This is just an internal layer data structure check. VK_LAYER_LUNARG_parameter_validation or VK_LAYER_LUNARG_object_tracker should really catch bad DSPool |
| Valid DescriptorSet | Validate that descriptor set was properly created and is currently valid | INVALID_SET | vkCmdBindDescriptorSets | InvalidDescriptorSet | Is this needed other places (like Update/Clear descriptors) |
| Valid DescriptorSetLayout | Flag DescriptorSetLayout object that was not properly created | INVALID_LAYOUT | vkAllocateDescriptorSets | InvalidDescriptorSetLayout | Anywhere else to check this? |
| Valid RenderArea | Flag renderArea field that is outside of the framebuffer | INVALID_RENDER_AREA | vkCmdBeginRenderPass | TODO | Anywhere else to check this? |
| Valid Pipeline | Flag VkPipeline object that was not properly created, or case when Draw/Dispatch is bound to cmd buffer without a pipeline being bound | INVALID_PIPELINE | vkCmdBindPipeline | InvalidPipeline | NA |
| Valid PipelineLayout | Flag VkPipelineLayout object that was not properly created | INVALID_PIPELINE_LAYOUT | vkCmdBindPipeline | TODO | Write test for this case |
| Valid Pipeline Create Info | Tests for the following: That compute shaders are not specified for the graphics pipeline, tess evaluation and tess control shaders are included or excluded as a pair, that VK_PRIMITIVE_TOPOLOGY_PATCH_LIST is set as IA topology for tessellation pipelines, that VK_PRIMITIVE_TOPOLOGY_PATCH_LIST primitive topology is only set for tessellation pipelines, and that Vtx Shader specified | INVALID_PIPELINE_CREATE_STATE | vkCreateGraphicsPipelines | InvalidPipelineCreateState | NA |
| Valid CommandBuffer | Validates that the command buffer object was properly created and is currently valid | INVALID_COMMAND_BUFFER | vkQueueSubmit vkBeginCommandBuffer vkEndCommandBuffer vkCmdBindPipeline vkCmdBindDescriptorSets vkCmdBindIndexBuffer vkCmdBindVertexBuffers vkCmdDraw vkCmdDrawIndexed vkCmdDrawIndirect vkCmdDrawIndexedIndirect vkCmdDispatch vkCmdDispatchIndirect vkCmdCopyBuffer vkCmdCopyImage vkCmdBlitImage vkCmdCopyBufferToImage vkCmdCopyImageToBuffer vkCmdUpdateBuffer vkCmdFillBuffer vkCmdClearAttachments vkCmdClearColorImage vkCmdClearDepthStencilImage vkCmdResolveImage vkCmdSetEvent vkCmdResetEvent vkCmdWaitEvents vkCmdPipelineBarrier vkCmdBeginQuery vkCmdEndQuery vkCmdResetQueryPool vkCmdWriteTimestamp vkCmdBeginRenderPass vkCmdNextSubpass vkCmdEndRenderPass vkCmdExecuteCommands vkAllocateCommandBuffers | TODO | NA |
| Vtx Buffer Bounds | Check if VBO index too large for PSO Vtx binding count, and that at least one vertex buffer is attached to pipeline object | VTX_INDEX_OUT_OF_BOUNDS | vkCmdBindDescriptorSets vkCmdBindVertexBuffers | VtxBufferBadIndex | NA |
| Idx Buffer Alignment | Verify that offset of Index buffer falls on an alignment boundary as defined by IdxBufferAlignmentError param | VTX_INDEX_ALIGNMENT_ERROR | vkCmdBindIndexBuffer | IdxBufferAlignmentError | NA |
| Cmd Buffer End | Verifies that EndCommandBuffer was called for this commandBuffer at QueueSubmit time | NO_END_COMMAND_BUFFER | vkQueueSubmit | TODO | NA |
| Cmd Buffer Begin | Check that BeginCommandBuffer was called for this command buffer when binding commands or calling end | NO_BEGIN_COMMAND_BUFFER | vkEndCommandBuffer vkCmdBindPipeline vkCmdSetViewport vkCmdSetLineWidth vkCmdSetDepthBias vkCmdSetBlendConstants vkCmdSetDepthBounds vkCmdSetStencilCompareMask vkCmdSetStencilWriteMask vkCmdSetStencilReference vkCmdBindDescriptorSets vkCmdBindIndexBuffer vkCmdBindVertexBuffers vkCmdDraw vkCmdDrawIndexed vkCmdDrawIndirect vkCmdDrawIndexedIndirect vkCmdDispatch vkCmdDispatchIndirect vkCmdCopyBuffer vkCmdCopyImage vkCmdBlitImage vkCmdCopyBufferToImage vkCmdCopyImageToBuffer vkCmdUpdateBuffer vkCmdFillBuffer vkCmdClearAttachments vkCmdClearColorImage vkCmdClearDepthStencilImage vkCmdResolveImage vkCmdSetEvent vkCmdResetEvent vkCmdWaitEvents vkCmdPipelineBarrier vkCmdBeginQuery vkCmdEndQuery vkCmdResetQueryPool vkCmdWriteTimestamp | NoBeginCommandBuffer | NA |
| Cmd Buffer Submit Count | Verify that ONE_TIME submit cmdbuffer is not submitted multiple times | COMMAND_BUFFER_SINGLE_SUBMIT_VIOLATION | vkBeginCommandBuffer, vkQueueSubmit | CommandBufferTwoSubmits | NA |
| Valid Secondary CommandBuffer | Validates that no primary command buffers are sent to vkCmdExecuteCommands() are | INVALID_SECONDARY_COMMAND_BUFFER | vkCmdExecuteCommands | ExecuteCommandsPrimaryCB | NA |
| Invalid Descriptor Set | Invalid Descriptor Set used. Either never created or already destroyed. | INVALID_DESCRIPTOR_SET | vkQueueSubmit | TODO | Create Test |
| Descriptor Type | Verify Descriptor type in bound descriptor set layout matches descriptor type specified in update. This also includes mismatches in the TYPES of copied descriptors. | DESCRIPTOR_TYPE_MISMATCH | vkUpdateDescriptorSets | DSTypeMismatch CopyDescriptorUpdateErrors | NA |
| Descriptor StageFlags | Verify all descriptors within a single write update have the same stageFlags | DESCRIPTOR_STAGEFLAGS_MISMATCH | vkUpdateDescriptorSets | WriteDescriptorSetIntegrityCheck |  |
| DS Update Size | DS update out of bounds for given layout section. | DESCRIPTOR_UPDATE_OUT_OF_BOUNDS | vkUpdateDescriptorSets | DSUpdateOutOfBounds CopyDescriptorUpdateErrors | NA |
| Descriptor Pool empty | Attempt to allocate descriptor type from descriptor pool when no more of that type are available to be allocated. | DESCRIPTOR_POOL_EMPTY | vkAllocateDescriptorSets | AllocDescriptorFromEmptyPool | NA |
| Free from NON_FREE Pool | It's invalid to call vkFreeDescriptorSets() on Sets that were allocated from a Pool created with NON_FREE usage. | CANT_FREE_FROM_NON_FREE_POOL | vkFreeDescriptorSets | TODO | NA |
| DS Update Index | DS update binding too large for layout binding count. | INVALID_UPDATE_INDEX | vkUpdateDescriptorSets | InvalidDSUpdateIndex CopyDescriptorUpdateErrors DSUsageBitsErrors DSAspectBitsErrors | NA |
| DS Update Type | Verifies that structs in DS Update tree are properly created, currently valid, and of the right type | INVALID_UPDATE_STRUCT | vkUpdateDescriptorSets | InvalidDSUpdateStruct | NA |
| MSAA Sample Count | Verifies that Pipeline, RenderPass, and Subpass sample counts are consistent | NUM_SAMPLES_MISMATCH | vkCmdBindPipeline vkCmdBeginRenderPass vkCmdNextSubpass | NumSamplesMismatch | NA |
| Dynamic Viewport State Binding | Verify that viewport dynamic state bound to Cmd Buffer at Draw time | VIEWPORT_NOT_BOUND |vkCmdDraw vkCmdDrawIndexed vkCmdDrawIndirect vkCmdDrawIndexedIndirect | DynamicViewportNotBound | NA |
| Dynamic Scissor State Binding | Verify that scissor dynamic state bound to Cmd Buffer at Draw time | SCISSOR_NOT_BOUND |vkCmdDraw vkCmdDrawIndexed vkCmdDrawIndirect vkCmdDrawIndexedIndirect | DynamicScissorNotBound | NA |
| Dynamic Line Width State Binding | Verify that line width dynamic state bound to Cmd Buffer at draw time when required | LINE_WIDTH_NOT_BOUND |vkCmdDraw vkCmdDrawIndexed vkCmdDrawIndirect vkCmdDrawIndexedIndirect | DynamicLineWidthNotBound | NA |
| Dynamic Depth Bias State Binding | Verify that depth bias dynamic state bound when depth enabled | DEPTH_BIAS_NOT_BOUND |vkCmdDraw vkCmdDrawIndexed vkCmdDrawIndirect vkCmdDrawIndexedIndirect | DynamicDepthBiasNotBound | NA |
| Dynamic Blend State Binding | Verify that blend dynamic state bound when color blend enabled | BLEND_NOT_BOUND |vkCmdDraw vkCmdDrawIndexed vkCmdDrawIndirect vkCmdDrawIndexedIndirect | DynamiBlendConstantsNotBound | NA |
| Dynamic Depth Bounds State Binding | Verify that depth bounds dynamic state bound when depth enabled | DEPTH_BOUNDS_NOT_BOUND |vkCmdDraw vkCmdDrawIndexed vkCmdDrawIndirect vkCmdDrawIndexedIndirect | DynamicDepthBoundsNotBound | NA |
| Dynamic Stencil State Binding | Verify that stencil dynamic state bound when depth enabled | STENCIL_NOT_BOUND | vkCmdDraw vkCmdDrawIndexed vkCmdDrawIndirect vkCmdDrawIndexedIndirect | DynamicStencilReadNotBound DynamicStencilWriteNotBound DynamicStencilRefNotBound | NA |
| RenderPass misuse | Tests for the following: that vkCmdDispatch, vkCmdDispatchIndirect, vkCmdCopyBuffer, vkCmdCopyImage, vkCmdBlitImage, vkCmdCopyBufferToImage, vkCmdCopyImageToBuffer, vkCmdUpdateBuffer, vkCmdFillBuffer, vkCmdClearColorImage, vkCmdClearDepthStencilImage, vkCmdResolveImage, vkCmdSetEvent, vkCmdResetEvent, vkCmdResetQueryPool, vkCmdCopyQueryPoolResults, vkCmdBeginRenderPass, vkEndCommandBuffer are not called during an active Renderpass, and that binding compute descriptor sets or pipelines does not take place during an active Renderpass  | INVALID_RENDERPASS_CMD | vkCmdBindPipeline vkCmdBindDescriptorSets vkCmdDispatch vkCmdDispatchIndirect vkCmdCopyBuffer vkCmdCopyImage vkCmdBlitImage vkCmdCopyBufferToImage vkCmdCopyImageToBuffer vkCmdUpdateBuffer vkCmdFillBuffer vkCmdClearColorImage vkCmdClearDepthStencilImage vkCmdResolveImage vkCmdSetEvent vkCmdResetEvent vkCmdResetQueryPool vkCmdCopyQueryPoolResults vkCmdBeginRenderPass vkEndCommandBuffer | RenderPassWithinRenderPass UpdateBufferWithinRenderPass ClearColorImageWithinRenderPass ClearDepthStencilImageWithinRenderPass FillBufferWithinRenderPass EndCommandBufferWithinRenderPass | NA |
| Correct use of RenderPass | Validates that the following rendering commands are issued inside an active RenderPass: vkCmdDraw, vkCmdDrawIndexed, vkCmdDrawIndirect, vkCmdDrawIndexedIndirect, vkCmdClearAttachments, vkCmdNextSubpass, vkCmdEndRenderPass | NO_ACTIVE_RENDERPASS | vkCmdBindPipeline vkCmdBindDescriptorSets  vkCmdDraw vkCmdDrawIndexed vkCmdDrawIndirect vkCmdDrawIndexedIndirect vkCmdClearAttachments vkCmdNextSubpass vkCmdEndRenderPass | ClearColorAttachmentsOutsideRenderPass | NA |
| Valid RenderPass | Flag error if attempt made to Begin/End/Continue a NULL or otherwise invalid RenderPass object | INVALID_RENDERPASS | vkCmdBeginRenderPass vkCmdEndRenderPass vkBeginCommandBuffer | NullRenderPass | NA |
| RenderPass Compatibility | Verify that active renderpass is compatible with renderpass specified in secondary command buffer, and that renderpass specified for a framebuffer is compatible with renderpass specified in secondary command buffer. Also that parameters for BeginRenderpass are compatible with actual renderpass. | RENDERPASS_INCOMPATIBLE | vkCmdExecuteCommands vkBeginCommandBuffer vkCmdBeginRenderPass vkCmdDraw vkCmdDrawIndexed vkCmdDrawIndirect vkCmdDrawIndexedIndirect | RenderPassClearOpMismatch RenderPassIncompatible | Need to write some more tests to cover all of these cases. |
| Framebuffer Compatibility | If a framebuffer is passed to secondary command buffer in vkBeginCommandBuffer, then it must match active renderpass (if any) at time of vkCmdExecuteCommands | FRAMEBUFFER_INCOMPATIBLE | vkCmdExecuteCommands | TODO | None |
| DescriptorSet Updated | Warn user if DescriptorSet bound that was never updated and is not empty. Trigger error at draw time if a set being used was never updated. | DESCRIPTOR_SET_NOT_UPDATED | vkCmdBindDescriptorSets vkCmdDraw vkCmdDrawIndexed vkCmdDrawIndirect vkCmdDrawIndexedIndirect | DescriptorSetCompatibility | NA |
| DescriptorSet Bound | Error if DescriptorSet not bound that is used by currently bound VkPipeline at draw time | DESCRIPTOR_SET_NOT_BOUND | vkCmdBindDescriptorSets | DescriptorSetNotUpdated | NA |
| Dynamic Offset Count | Error if dynamicOffsetCount at CmdBindDescriptorSets time is not equal to the actual number of dynamic descriptors in all sets being bound. | INVALID_DYNAMIC_OFFSET_COUNT | vkCmdBindDescriptorSets | InvalidDynamicOffsetCases | None |
| Dynamic Offsets | At draw time, for a *_DYNAMIC type descriptor, the combination of dynamicOffset along with offset and range from its descriptor update must be less than the size of its buffer. | DYNAMIC_OFFSET_OVERFLOW | vkCmdDraw vkCmdDrawIndexed vkCmdDrawIndirect vkCmdDrawIndexedIndirect | InvalidDynamicOffsetCases | None |
| Correct Clear Use | Warn user if CmdClear for Color or DepthStencil issued to Cmd Buffer prior to a Draw Cmd. RenderPass LOAD_OP_CLEAR is preferred in this case. | CLEAR_CMD_BEFORE_DRAW | vkCmdClearColorImage vkCmdClearDepthStencilImage | ClearCmdNoDraw | NA |
| Index Buffer Binding | Verify that an index buffer is bound at the point when an indexed draw is attempted. | INDEX_BUFFER_NOT_BOUND | vkCmdDrawIndexed vkCmdDrawIndexedIndirect | TODO | Implement validation test |
| Viewport and Scissors match | In PSO viewportCount and scissorCount must match. Also for each count that is non-zero, there corresponding data array ptr should be non-NULL. | VIEWPORT_SCISSOR_MISMATCH | vkCreateGraphicsPipelines vkCmdSetViewport vkCmdSetScissor | TODO | Implement validation test |
| Valid Image Aspects for descriptor Updates | When updating ImageView for Descriptor Sets with layout of DEPTH_STENCIL type, the Image Aspect must not have both the DEPTH and STENCIL aspects set, but must have one of the two set. For COLOR_ATTACHMENT, aspect must have COLOR_BIT set. | INVALID_IMAGE_ASPECT | vkUpdateDescriptorSets | DepthStencilImageViewWithColorAspectBitError | This test hits Image layer error, but tough to create case that that skips that error and gets to VK_LAYER_LUNARG_core_validaton draw state error. |
| Valid sampler descriptor Updates | An invalid sampler is used when updating SAMPLER descriptor. | SAMPLER_DESCRIPTOR_ERROR | vkUpdateDescriptorSets | SampleDescriptorUpdateError | Currently only making sure sampler handle is known, can add further validation for sampler parameters |
| Immutable sampler update consistency | Within a single write update, all sampler updates must use either immutable samplers or non-immutable samplers, but not a combination of both. | INCONSISTENT_IMMUTABLE_SAMPLER_UPDATE | vkUpdateDescriptorSets | WriteDescriptorSetIntegrityCheck | |
| Valid imageView descriptor Updates | An invalid imageView is used when updating *_IMAGE or *_ATTACHMENT descriptor. | IMAGEVIEW_DESCRIPTOR_ERROR | vkUpdateDescriptorSets | ImageViewDescriptorUpdateError | Currently only making sure imageView handle is known, can add further validation for imageView and underlying image parameters |
| Valid bufferView descriptor Updates | An invalid bufferView is used when updating *_TEXEL_BUFFER descriptor. | BUFFERVIEW_DESCRIPTOR_ERROR | vkUpdateDescriptorSets | InvalidBufferViewObject | Currently only making sure bufferView handle is known, can add further validation for bufferView parameters |
| Valid bufferInfo descriptor Updates | An invalid bufferInfo is used when updating *_UNIFORM_BUFFER* or *_STORAGE_BUFFER* descriptor. | BUFFERINFO_DESCRIPTOR_ERROR | vkUpdateDescriptorSets | WriteDescriptorSetIntegrityCheck | |
| Attachment References in Subpass | Attachment reference must be present in active subpass | MISSING_ATTACHMENT_REFERENCE | vkCmdClearAttachments | MissingClearAttachment | Currently only making sure bufferInfo has buffer whose handle is known, can add further validation for bufferInfo parameters |
| Verify Image Layouts | Validate correct image layouts for presents, image transitions, command buffers and renderpasses | INVALID_IMAGE_LAYOUT | vkCreateRenderPass vkMapMemory vkQueuePresentKHR vkQueueSubmit vkCmdCopyImage vkCmdCopyImageToBuffer vkCmdWaitEvents VkCmdPipelineBarrier | InvalidImageLayout MapMemWithoutHostVisibleBit | None |
| Verify Memory Access Flags/Memory Barriers | Validate correct access flags for memory barriers | INVALID_BARRIER | vkCmdWaitEvents vkCmdPipelineBarrier | InvalidBarriers | None |
| Verify Memory Buffer Not Deleted | Validate Command Buffer not submitted with deleted memory buffer | INVALID_BUFFER | vkQueueSubmit | TODO | None |
| Verify Memory Buffer Destroy | Validate memory buffers are not destroyed more than once | DOUBLE_DESTROY | vkDestroyBuffer | TODO | None |
| Verify Object Not In Use | Validate that object being freed or modified is not in use | OBJECT_INUSE | vkDestroyBuffer vkFreeDescriptorSets vkUpdateDescriptorSets | TODO | None |
| Verify Get Queries| Validate that that queries are properly setup, initialized and synchronized | INVALID_QUERY | vkGetFenceStatus vkQueueWaitIdle vkWaitForFences vkDeviceWaitIdle vkCmdBeginQuery vkCmdEndQuery | TODO | None |
| Verify Fences Not In Use | Validate that that fences are not used in multiple submit calls at the same time | INVALID_FENCE | vkQueueSubmit | TODO | None |
| Verify Semaphores Not In Use | Validate that the semaphores are not used in multiple submit calls at the same time | INVALID_SEMAPHORE | vkQueueSubmit | TODO | None |
| Verify Events Not In Use | Validate that that events are not used at the time they are destroyed | INVALID_EVENT | vkDestroyEvent | TODO | None |
| Live Semaphore  | When waiting on a semaphore, need to make sure that the semaphore is live and therefore can be signalled, otherwise queue is stalled and cannot make forward progress. | QUEUE_FORWARD_PROGRESS | vkQueueSubmit vkQueueBindSparse vkQueuePresentKHR vkAcquireNextImageKHR | TODO | Create test |
| Buffer Alignment  | Buffer memory offset in BindBufferMemory must agree with VkMemoryRequirements::alignment returned from a call to vkGetBufferMemoryRequirements with buffer | INVALID_BUFFER_MEMORY_OFFSET | vkBindBufferMemory | TODO | Create test |
| Texel Buffer Alignment  | Storage/Uniform Texel Buffer memory offset in BindBufferMemory must agree with offset alignment device limit | INVALID_TEXEL_BUFFER_OFFSET | vkBindBufferMemory | TODO | Create test |
| Storage Buffer Alignment  | Storage Buffer offsets in BindBufferMemory, BindDescriptorSets must agree with offset alignment device limit | INVALID_STORAGE_BUFFER_OFFSET | vkBindBufferMemory vkCmdBindDescriptorSets | TODO | Create test |
| Uniform Buffer Alignment  | Uniform Buffer offsets in BindBufferMemory, BindDescriptorSets must agree with offset alignment device limit | INVALID_UNIFORM_BUFFER_OFFSET | vkBindBufferMemory vkCmdBindDescriptorSets | TODO | Create test |
| Independent Blending  | If independent blending is not enabled, all elements of pAttachments must be identical | INDEPENDENT_BLEND | vkCreateGraphicsPipelines | TODO | Create test |
| Enabled Logic Operations  | If logic operations is not enabled, logicOpEnable must be VK_FALSE | DISABLED_LOGIC_OP | vkCreateGraphicsPipelines | TODO | Create test |
| Valid Logic Operations  | If logicOpEnable is VK_TRUE, logicOp must be a valid VkLogicOp value | INVALID_LOGIC_OP | vkCreateGraphicsPipelines | TODO | Create test |
| QueueFamilyIndex is Valid | Validates that QueueFamilyIndices are less an the number of QueueFamilies | INVALID_QUEUE_INDEX | vkCmdWaitEvents vkCmdPipelineBarrier vkCreateBuffer vkCreateImage | TODO | Create test |
| Push Constants | Validate that the size of push constant ranges and updates does not exceed maxPushConstantSize | PUSH_CONSTANTS_ERROR | vkCreatePipelineLayout vkCmdPushConstants | TODO | Create test |
| Attachment Image Usage | Validate that Image attachment location does not conflict with the image's USAGE flags | INVALID_IMAGE_USAGE | vkCreateFramebuffer | AttachmentUsageMismatch | NA |
| Attachment Image Index | Validate that Image attachment references are appropriate and not out-of-bounds | INVALID_ATTACHMENT_INDEX | vkCreateRenderPass vkCreateFramebuffer | UnusedPreserveAttachment | NA |
| NA | Enum used for informational messages | NONE | | TODO | None |
| NA | Enum used for errors in the layer itself. This does not indicate an app issue, but instead a bug in the layer. | INTERNAL_ERROR | | TODO | None |
| NA | Enum used when VK_LAYER_LUNARG_core_validation attempts to allocate memory for its own internal use and is unable to. | OUT_OF_MEMORY | | TODO | None |
| NA | Enum used when VK_LAYER_LUNARG_core_validation attempts to allocate memory for its own internal use and is unable to. | OUT_OF_MEMORY | | TODO | None |

### VK_LAYER_LUNARG_core_validation Draw State Pending Work

See the Khronos github repository for Vulkan-LoaderAndValidationLayers for additional pending issues, or to submit new validation requests


### VK_LAYER_LUNARG_core_validation Shader Checker Details Table
The Shader Checker portion of the VK_LAYER_LUNARG_core_validation layer inspects the SPIR-V shader images and fixed function pipeline stages at PSO creation time.
It flags errors when inconsistencies are found across interfaces between shader stages. The exact behavior of the checksdepends on the pair of pipeline stages involved.

| Check | Overview | ENUM SHADER_CHECKER_* | Relevant API | Testname | Notes/TODO |
| ----- | -------- | ---------------- | ------------ | -------- | ---------- |
| Not consumed | Flag warning if a location is not consumed (useless work) | OUTPUT_NOT_CONSUMED | vkCreateGraphicsPipelines | CreatePipeline*NotConsumed | NA |
| Not produced | Flag error if a location is not produced (consumer reads garbage) | INPUT_NOT_PRODUCED | vkCreateGraphicsPipelines | CreatePipeline*NotProvided | NA |
| Type mismatch | Flag error if a location has inconsistent types | INTERFACE_TYPE_MISMATCH | vkCreateGraphicsPipelines | CreatePipeline*TypeMismatch | Between shader stages, an exact structural type match is required. Between VI and VS, or between FS and CB, only the basic component type must match (float for UNORM/SNORM/FLOAT, int for SINT, uint for UINT) as the VI and CB stages perform conversions to the exact format. |
| Inconsistent shader | Flag error if an inconsistent SPIR-V image is detected. Possible cases include broken type definitions which the layer fails to walk. | INCONSISTENT_SPIRV | vkCreateGraphicsPipelines | TODO | All current tests use the reference compiler to produce valid SPIRV images from GLSL. |
| Non-SPIRV shader | Flag warning if a non-SPIR-V shader image is detected. This can occur if early drivers are ingesting GLSL. VK_LAYER_LUNARG_ShaderChecker cannot analyze non-SPIRV shaders, so this suppresses most other checks. | NON_SPIRV_SHADER | vkCreateGraphicsPipelines | TODO | NA |
| VI Binding Descriptions | Validate that there is a single vertex input binding description for each binding | INCONSISTENT_VI | vkCreateGraphicsPipelines | CreatePipelineAttribBindingConflict | NA |
| Shader Stage Check | Warns if shader stage is unsupported | UNKNOWN_STAGE | vkCreateGraphicsPipelines | TODO | NA |
| Shader Specialization | Error if specialization entry data is not fully contained within the specialization data block. | BAD_SPECIALIZATION | vkCreateGraphicsPipelines vkCreateComputePipelines | TODO | NA |
| Missing Descriptor | Flags error if shader attempts to use a descriptor binding not declared in the layout | MISSING_DESCRIPTOR | vkCreateGraphicsPipelines | CreatePipelineUniformBlockNotProvided | NA |
| Missing Entrypoint | Flags error if specified entrypoint is not present in the shader module | MISSING_ENTRYPOINT | vkCreateGraphicsPipelines | TODO | NA |
| Push constant out of range | Flags error if a member of a push constant block is not contained within a push constant range specified in the pipeline layout | PUSH_CONSTANT_OUT_OF_RANGE | vkCreateGraphicsPipelines | CreatePipelinePushConstantsNotInLayout | NA |
| Push constant not accessible from stage | Flags error if the push constant range containing a push constant block member is not accessible from the current shader stage. | PUSH_CONSTANT_NOT_ACCESSIBLE_FROM_STAGE | vkCreateGraphicsPipelines | TODO | NA |
| Descriptor not accessible from stage | Flags error if a descriptor used by a shader stage does not include that stage in its stageFlags | DESCRIPTOR_NOT_ACCESSIBLE_FROM_STAGE | vkCreateGraphicsPipelines | TODO | NA |
| Descriptor type mismatch | Flags error if a descriptor type does not match the shader resource type. | DESCRIPTOR_TYPE_MISMATCH | vkCreateGraphicsPipelines | TODO | NA |
| Feature not enabled | Flags error if a capability declared by the shader requires a feature not enabled on the device | FEATURE_NOT_ENABLED | vkCreateGraphicsPipelines | TODO | NA |
| Bad capability | Flags error if a capability declared by the shader is not supported by Vulkan shaders | BAD_CAPABILITY | vkCreateGraphicsPipelines | TODO | NA |
| NA | Enum used for informational messages | NONE | | TODO | None |

### VK_LAYER_LUNARG_core_validation Shader Checker Pending Work
 
See the Khronos github repository for Vulkan-LoaderAndValidationLayers for additional pending issues, or to submit new validation requests

### VK_LAYER_LUNARG_core_validation Memory Tracker Details Table
The Mem Tracker portion of the VK_LAYER_LUNARG_core_validation layer tracks memory objects and references and validates that they are managed correctly by the application.  This includes tracking object bindings, memory hazards, and memory object lifetimes. Several other hazard-related issues related to command buffers, fences, and memory mapping are also validated in this layer segment.

| Check | Overview | ENUM MEMTRACK_* | Relevant API | Testname | Notes/TODO |
| ----- | -------- | ---------------- | ------------ | -------- | ---------- |
| Valid Command Buffer | Verifies that the command buffer was properly created and is currently valid | INVALID_CB | vkCmdBindPipeline vkCmdSetViewport vkCmdSetLineWidth vkCmdSetDepthBias vkCmdSetBlendConstants vkCmdSetDepthBounds vkCmdSetStencilCompareMask vkCmdSetStencilWriteMask vkCmdSetStencilReference vkBeginCommandBuffer vkResetCommandBuffer vkDestroyDevice vkFreeMemory | TODO | NA |
| Valid Memory Object | Verifies that the memory object was properly created and is currently valid | INVALID_MEM_OBJ | vkCmdDrawIndirect vkCmdDrawIndexedIndirect vkCmdDispatchIndirect vkCmdCopyBuffer vkCmdCopyImage vkCmdBlitImage vkCmdCopyBufferToImage vkCmdCopyImageToBuffer vkCmdUpdateBuffer vkCmdFillBuffer vkCmdClearColorImage vkCmdClearDepthStencilImage vkCmdResolveImage vkFreeMemory vkBindBufferMemory vkBindImageMemory vkQueueBindSparse | TODO | NA |
| Memory Aliasing | Flag error if image and/or buffer memory binding ranges overlap | INVALID_ALIASING | vkBindBufferMemory vkBindImageMemory | InvalidMemoryAliasing | Implement test |
| Free Referenced Memory | Checks to see if memory being freed still has current references | FREED_MEM_REF | vmFreeMemory | TODO | NA |
| Valid Object | Verifies that the specified Vulkan object was created properly and is currently valid | INVALID_OBJECT | vkCmdBindPipeline vkCmdDrawIndirect vkCmdDrawIndexedIndirect vkCmdDispatchIndirect vkCmdCopyBuffer vkCmdCopyImage vkCmdBlitImage vkCmdCopyBufferToImage vkCmdCopyImageToBuffer vkCmdUpdateBuffer vkCmdFillBuffer vkCmdClearColorImage vkCmdClearDepthStencilImage vkCmdResolveImage | TODO | NA |
| Objects Not Destroyed | Verify all objects destroyed at DestroyDevice time | MEMORY_LEAK | vkDestroyDevice | TODO | NA |
| Memory Mapping State | Verifies that mapped memory is CPU-visible | INVALID_STATE | vkMapMemory | MapMemWithoutHostVisibleBit | NA |
| Command Buffer Synchronization | Command Buffer must be complete before BeginCommandBuffer or ResetCommandBuffer can be called | RESET_CB_WHILE_IN_FLIGHT | vkBeginCommandBuffer vkResetCommandBuffer | CallBeginCommandBufferBeforeCompletion CallBeginCommandBufferBeforeCompletion | NA |
| Submitted Fence Status | Verifies that: The fence is not submitted in an already signaled state, that ResetFences is not called with a fence in an unsignaled state, and that fences being checked have been submitted | INVALID_FENCE_STATE | vkResetFences vkWaitForFences vkQueueSubmit vkGetFenceStatus | SubmitSignaledFence ResetUnsignaledFence | Create test(s) for case where an unsubmitted fence is having its status checked |
| Immutable Memory Binding | Validates that non-sparse memory bindings are immutable, so objects are not re-boundt | REBIND_OBJECT | vkBindBufferMemory, vkBindImageMemory | RebindMemory | NA |
| Image/Buffer Usage bits | Verify correct USAGE bits set based on how Images and Buffers are used | INVALID_USAGE_FLAG | vkCreateImage, vkCreateBuffer, vkCreateBufferView, vkCmdCopyBuffer, vkCmdCopyQueryPoolResults, vkCmdCopyImage, vkCmdBlitImage, vkCmdCopyBufferToImage, vkCmdCopyImageToBuffer, vkCmdUpdateBuffer, vkCmdFillBuffer  | InvalidUsageBits | NA |
| Memory Map Range Checks | Validates that Memory Mapping Requests are valid for the Memory Object (in-range, not currently mapped on Map, currently mapped on UnMap, size is non-zero) | INVALID_MAP | vkMapMemory | InvalidMemoryMapping | NA |
<<<<<<< HEAD
| Memory Type Index Checks | Validates that specified memory type indices are valid | INVALID_MEM_TYPE | vkBindImageMemory vkBindBufferMemory | BindImageInvalidMemoryType | NA |
=======
| Memory Type Index Checks | Validates that specified memory type indices are valid | INVALID_MEM_TYPE | vkBindImageMemory vkBindBufferMemory | TODO | Need to fix up and re-enable BindImageInvalidMemoryType test as noted in comment in test |
>>>>>>> 97dc22bd
| NA | Enum used for informational messages | NONE | | TODO | None |
| NA | Enum used for errors in the layer itself. This does not indicate an app issue, but instead a bug in the layer. | INTERNAL_ERROR | | TODO | None |

### VK_LAYER_LUNARG_core_validation Memory Tracker Pending Work and Enhancements

See the Khronos github repository for Vulkan-LoaderAndValidationLayers for additional pending issues, or to submit new validation requests

## VK_LAYER_LUNARG_parameter_validation

### VK_LAYER_LUNARG_parameter_validation Overview

The VK_LAYER_LUNARG_parameter_validation layer validates parameter values and flags errors for any values that are not consistent with the valid usage criteria defined for that parameter.

### VK_LAYER_LUNARG_parameter_validation Details Table

| Check | Overview | ENUM * | Relevant API | Testname | Notes/TODO |
| ----- | -------- | ---------------- | ------------ | -------- | ---------- |
| Valid Usage | Verifies that the value of a parameter is consistent with the valid usage criteria defined in the Vulkan specification | INVALID_USAGE | vkCmdUpdateBuffer vkCmdFillBuffer | FillBufferAlignment UpdateBufferAlignment | NA |
| Valid VkStructureType Value | Verifies that the sType field of a Vulkan structure contains the value expected for a structure of that type | INVALID_STRUCT_STYPE | | InvalidStructSType | NA |
| Valid Structure pNext Value | Verifies that the pNext field of a Vulkan structure references a value that is compatible with a structure of that type or is NULL when a structure of that type has no compatible pNext values | INVALID_STRUCT_PNEXT | | InvalidStructPNext | NA |
| Required Parameter | Verifies that a required parameter was not specified as 0 or NULL | REQUIRED_PARAMETER | | RequiredParameter | NA |
| Reserved Parameter | Verifies that a parameter reserved for future use was specified as 0 or NULL | RESERVED_PARAMETER | | ReservedParameter | NA |
| Unrecognized Value | Verifies that a Vulkan enumeration, VkFlags, or VkBool32 parameter contains a value that is recognized as valid for that type | UNRECOGNIZED_VALUE | | UnrecognizedValue | NA |
| Failed Call Return Code | Provides a description of a failure code returned by a Vulkan API call | FAILURE_RETURN_CODE | | FailedReturnValue | NA |
| NA | Enum used for informational messages | NONE | | TODO | None |

### VK_LAYER_LUNARG_parameter_validation Pending Work

See the Khronos github repository for Vulkan-LoaderAndValidationLayers for additional pending issues, or to submit new validation requests

## VK_LAYER_LUNARG_image

### VK_LAYER_LUNARG_image Layer Overview

The VK_LAYER_LUNARG_image layer is responsible for validating format-related information and enforcing format restrictions.

### VK_LAYER_LUNARG_image Layer Details Table

DETAILS TABLE PENDING

| Check | Overview | ENUM IMAGE_* | Relevant API | Testname | Notes/TODO |
| ----- | -------- | ---------------- | ------------ | -------- | ---------- |
| Image Format | Verifies that requested format is a supported Vulkan format on this device | FORMAT_UNSUPPORTED | vkCreateImage vkCreateRenderPass | ImageLayerUnsupportedFormat | NA |
| RenderPass Attachments | Validates that attachment image layouts, loadOps, and storeOps are valid Vulkan values | RENDERPASS_INVALID_ATTACHMENT | vkCreateRenderPass | TODO | NA |
| Subpass DS Settings | Verifies that if there is no depth attachment then the subpass attachment is set to VK_ATTACHMENT_UNUSED | RENDERPASS_INVALID_DS_ATTACHMENT | vkCreateRenderPass | TODO | NA |
| View Creation | Verify that requested Image View Creation parameters are reasonable for the image that the view is being created for | VIEW_CREATE_ERROR | vkCreateImageView | ImageLayerViewTests | NA |
| Image Aspects | Verify that Image commands are using valid Image Aspect flags | INVALID_IMAGE_ASPECT | vkCreateImageView vkCmdClearColorImage vkCmdClearDepthStencilImage vkCmdClearAttachments vkCmdCopyImage vkCmdCopyImageToBuffer vkCmdCopyBufferToImage vkCmdResolveImage vkCmdBlitImage | InvalidImageViewAspect | NA |
| Image Aspect Mismatch | Verify that Image commands with source and dest images use matching aspect flags | MISMATCHED_IMAGE_ASPECT | vkCmdCopyImage | MiscImageLayerTests | NA |
| Image Type Mismatch | Verify that Image commands with source and dest images use matching types | MISMATCHED_IMAGE_TYPE | vkCmdCopyImage vkCmdResolveImage | ResolveImageTypeMismatch | NA |
| Image Format Mismatch | Verify that Image commands with source and dest images use matching formats | MISMATCHED_IMAGE_FORMAT | vkCmdCopyImage vkCmdResolveImage | CopyImageDepthStencilFormatMismatch ResolveImageFormatMismatch | NA |
| Resolve Sample Count | Verifies that source and dest images sample counts are valid | INVALID_RESOLVE_SAMPLES | vkCmdResolveImage | ResolveImageHighSampleCount ResolveImageLowSampleCount | NA |
| Verify Format | Verifies the formats are valid for this image operation | INVALID_FORMAT | vkCreateImageView vkCmdBlitImage | ImageLayerViewTests ClearImageErrors | NA |
| Verify Correct Image Filter| Verifies that specified filter is valid | INVALID_FILTER | vkCmdBlitImage | MiscImageLayerTests | NA |
| Verify Correct Image Settings | Verifies that values are valid for a given resource or subresource | INVALID_IMAGE_RESOURCE | vkCmdPipelineBarrier | MiscImageLayerTests | NA |
| Verify Image Format Limits | Verifies that image creation parameters are with the device format limits | INVALID_FORMAT_LIMITS_VIOLATION | vkCreateImage | ImageFormatLimits | NA |
| Verify Layout | Verifies the layouts are valid for this image operation | INVALID_LAYOUT | vkCreateImage vkCmdClearColorImage | TODO | ImageFormatLimits |
| Verify Image Extents | Validates that image extent limits are not invalid | INVALID_EXTENTS | vkCmdCopyImage | CopyImageLayerCountMismatch | NA |
| Verify Usage | Verifies the image was created with usage valid for this image operation | INVALID_USAGE | vkCmdClearColorImage | TODO | ClearImageErrors |
| NA | Enum used for informational messages | NONE | | TODO | None |

### VK_LAYER_LUNARG_image Pending Work

See the Khronos github repository for Vulkan-LoaderAndValidationLayers for additional pending issues, or to submit new validation requests

## VK_LAYER_LUNARG_object_tracker

### VK_LAYER_LUNARG_object_tracker Overview

The VK_LAYER_LUNARG_object_tracker layer maintains a record of all Vulkan objects. It flags errors when invalid objects are used and at DestroyInstance time it flags any objects that were not properly destroyed.

### VK_LAYER_LUNARG_object_tracker Details Table

| Check | Overview | ENUM OBJTRACK_* | Relevant API | Testname | Notes/TODO |
| ----- | -------- | ---------------- | ------------ | -------- | ---------- |
| Valid Object | Validates that referenced object was properly created and is currently valid. | INVALID_OBJECT | vkAcquireNextImageKHR vkAllocateDescriptorSets vkAllocateMemory vkBeginCommandBuffer vkBindBufferMemory vkBindImageMemory vkCmdBeginQuery vkCmdBeginRenderPass vkCmdBindDescriptorSets vkCmdBindIndexBuffer vkCmdBindPipeline vkCmdBindVertexBuffers vkCmdBlitImage vkCmdClearAttachments vkCmdClearColorImage vkCmdClearDepthStencilImage vkCmdCopyBuffer vkCmdCopyBufferToImage vkCmdCopyImage vkCmdCopyImageToBuffer vkCmdCopyQueryPoolResults vkCmdDispatch vkCmdDispatchIndirect vkCmdDraw vkCmdDrawIndexed vkCmdDrawIndexedIndirect vkCmdDrawIndirect vkCmdEndQuery vkCmdEndRenderPass vkCmdExecuteCommands vkCmdFillBuffer vkCmdNextSubpass vkCmdPipelineBarrier vkCmdPushConstants vkCmdResetEvent vkCmdResetQueryPool vkCmdResolveImage vkCmdSetEvent vkCmdUpdateBuffer vkCmdWaitEvents vkCmdWriteTimestamp vkCreateBuffer vkCreateBufferView vkAllocateCommandBuffers vkCreateCommandPool vkCreateComputePipelines vkCreateDescriptorPool vkCreateDescriptorSetLayout vkCreateEvent vkCreateFence vkCreateFramebuffer vkCreateGraphicsPipelines vkCreateImage vkCreateImageView vkCreatePipelineCache vkCreatePipelineLayout vkCreateQueryPool vkCreateRenderPass vkCreateSampler vkCreateSemaphore vkCreateShaderModule vkCreateSwapchainKHR vkDestroyBuffer vkDestroyBufferView vkFreeCommandBuffers vkDestroyCommandPool vkDestroyDescriptorPool vkDestroyDescriptorSetLayout vkDestroyEvent vkDestroyFence vkDestroyFramebuffer vkDestroyImage vkDestroyImageView vkDestroyPipeline vkDestroyPipelineCache vkDestroyPipelineLayout vkDestroyQueryPool vkDestroyRenderPass vkDestroySampler vkDestroySemaphore vkDestroyShaderModule vkDestroySwapchainKHR vkDeviceWaitIdle vkEndCommandBuffer vkEnumeratePhysicalDevices vkFreeDescriptorSets vkFreeMemory vkFreeMemory vkGetBufferMemoryRequirements vkGetDeviceMemoryCommitment vkGetDeviceQueue vkGetEventStatus vkGetFenceStatus vkGetImageMemoryRequirements vkGetImageSparseMemoryRequirements vkGetImageSubresourceLayout vkGetPhysicalDeviceSurfaceSupportKHR vkGetPipelineCacheData vkGetQueryPoolResults vkGetRenderAreaGranularity vkInvalidateMappedMemoryRanges vkMapMemory vkMergePipelineCaches vkQueueBindSparse vkResetCommandBuffer vkResetCommandPool vkResetDescriptorPool vkResetEvent vkResetFences vkSetEvent vkUnmapMemory vkUpdateDescriptorSets vkWaitForFences | BindInvalidMemory BindMemoryToDestroyedObject PipelineNotBound | Every VkObject class of parameter will be run through this check. This check may ultimately supersede UNKNOWN_OBJECT |
| Objects Leak | When an Instance or Device object is destroyed, validates that all objects belonging to that device/instance have previously been destroyed | OBJECT_LEAK | vkDestroyDevice vkDestroyInstance | LeakAnObject | NA |
| Unknown object  | Internal layer errors when it attempts to update use count for an object that's not in its internal tracking datastructures. | UNKNOWN_OBJECT |  | CreateUnknownObject | NA |
| Correct Command Pool | Validates that command buffers in a FreeCommandBuffers call were all created in the specified commandPool | COMMAND_POOL_MISMATCH | vkFreeCommandBuffers | InvalidCommandPoolConsistency | NA |
| Correct Descriptor Pool | Validates that descriptor sets in a FreeDescriptorSets call were all created in the specified descriptorPool | DESCRIPTOR_POOL_MISMATCH | vkFreeDescriptorSets | InvalidDescriptorPoolConsistency | NA |
| NA | Enum used for informational messages | NONE | | TODO | None |
| NA | Enum used for errors in the layer itself. This does not indicate an app issue, but instead a bug in the layer. | INTERNAL_ERROR | | TODO | None |

### VK_LAYER_LUNARG_object_tracker Pending Work

See the Khronos github repository for Vulkan-LoaderAndValidationLayers for additional pending issues, or to submit new validation requests

## VK_LAYER_GOOGLE_threading

### VK_LAYER_GOOGLE_threading Overview

The VK_LAYER_GOOGLE_threading layer checks for simultaneous use of objects by calls from multiple threads.
Application code is responsible for preventing simultaneous use of the same objects by certain calls that modify objects.
See [bug 13433](https://cvs.khronos.org/bugzilla/show_bug.cgi?id=13433) and
<https://cvs.khronos.org/svn/repos/oglc/trunk/nextgen/vulkan/function_properties.csv>
for threading rules.
Objects that may need a mutex include VkQueue, VkDeviceMemory, VkObject, VkBuffer, VkImage, VkDescriptorSet, VkDescriptorPool, VkCommandBuffer, and VkSemaphore.
The most common case is that a VkCommandBuffer passed to VkCmd* calls must be used by only one thread at a time.

In addition to reporting threading rule violations, the layer will enforce a mutex for those calls.
That can allow an application to continue running without actually crashing due to the reported threading problem.

The layer can only observe when a mutual exclusion rule is actually violated.
It cannot insure that there is no latent race condition needing mutual exclusion.

The layer can also catch reentrant use of the same object by calls from a single thread.
That might happen if Vulkan calls are made from a callback function or a signal handler.
But the layer cannot prevent such a reentrant use of an object.

The layer can only observe when a mutual exclusion rule is actually violated.
It cannot insure that there is no latent race condition.

### VK_LAYER_GOOGLE_threading Details Table

| Check | Overview | ENUM THREADING_CHECKER_* | Relevant API | Testname | Notes/TODO |
| ----- | -------- | ---------------- | ---------------- | -------- | ---------- |
| Thread Collision | Detects and notifies user if multiple threads are modifying thes same object | MULTIPLE_THREADS | vkQueueSubmit vkFreeMemory vkMapMemory vkUnmapMemory vkFlushMappedMemoryRanges vkInvalidateMappedMemoryRanges vkBindBufferMemory vkBindImageMemory vkQueueBindSparse vkDestroySemaphore vkDestroyBuffer vkDestroyImage vkDestroyDescriptorPool vkResetDescriptorPool vkAllocateDescriptorSets vkFreeDescriptorSets vkFreeCommandBuffers vkBeginCommandBuffer vkEndCommandBuffer vkResetCommandBuffer vkCmdBindPipeline vkCmdBindDescriptorSets vkCmdBindIndexBuffer vkCmdBindVertexBuffers vkCmdDraw vkCmdDrawIndexed vkCmdDrawIndirect vkCmdDrawIndexedIndirect vkCmdDispatch vkCmdDispatchIndirect vkCmdCopyBuffer vkCmdCopyImage vkCmdBlitImage vkCmdCopyBufferToImage vkCmdCopyImageToBuffer vkCmdUpdateBuffer vkCmdFillBuffer vkCmdClearColorImage vkCmdClearDepthStencilImage vkCmdClearAttachments vkCmdResolveImage vkCmdSetEvent vkCmdResetEvent vkCmdWaitEvents vkCmdPipelineBarrier vkCmdBeginQuery vkCmdEndQuery vkCmdResetQueryPool vkCmdWriteTimestamp vkCmdCopyQueryPoolResults vkCmdBeginRenderPass vkCmdNextSubpass vkCmdPushConstants vkCmdEndRenderPass vkCmdExecuteCommands | TODO | NA |
| Thread Reentrancy | Detects cases of a single thread calling Vulkan reentrantly | SINGLE_THREAD_REUSE | vkQueueSubmit vkFreeMemory vkMapMemory vkUnmapMemory vkFlushMappedMemoryRanges vkInvalidateMappedMemoryRanges vkBindBufferMemory vkBindImageMemory vkQueueBindSparse vkDestroySemaphore vkDestroyBuffer vkDestroyImage vkDestroyDescriptorPool vkResetDescriptorPool vkAllocateDescriptorSets vkFreeDescriptorSets vkFreeCommandBuffers vkBeginCommandBuffer vkEndCommandBuffer vkResetCommandBuffer vkCmdBindPipeline vkCmdSetViewport vkCmdSetBlendConstants vkCmdSetLineWidth vkCmdSetDepthBias vkCmdSetDepthBounds vkCmdSetStencilCompareMask vkCmdSetStencilWriteMask vkCmdSetStencilReference vkCmdBindDescriptorSets vkCmdBindIndexBuffer vkCmdBindVertexBuffers vkCmdDraw vkCmdDrawIndexed vkCmdDrawIndirect vkCmdDrawIndexedIndirect vkCmdDispatch vkCmdDispatchIndirect vkCmdCopyBuffer vkCmdCopyImage vkCmdBlitImage vkCmdCopyBufferToImage vkCmdCopyImageToBuffer vkCmdUpdateBuffer vkCmdFillBuffer vkCmdClearColorImage vkCmdClearDepthStencilImage vkCmdClearAttachments vkCmdResolveImage vkCmdSetEvent vkCmdResetEvent vkCmdWaitEvents vkCmdPipelineBarrier vkCmdBeginQuery vkCmdEndQuery vkCmdResetQueryPool vkCmdWriteTimestamp vkCmdCopyQueryPoolResults vkCmdBeginRenderPass vkCmdNextSubpass vkCmdPushConstants vkCmdEndRenderPass vkCmdExecuteCommands | TODO | NA |
| NA | Enum used for informational messages | NONE | | TODO | None |

### VK_LAYER_GOOGLE_threading Pending Work

See the Khronos github repository for Vulkan-LoaderAndValidationLayers for additional pending issues, or to submit new validation requests

## VK_LAYER_LUNARG_device_limits

### VK_LAYER_LUNARG_device_limits Overview

This layer is a work in progress. VK_LAYER_LUNARG_device_limits layer is intended to capture two broad categories of errors:
 1. Incorrect use of APIs to query device capabilities
 2. Attempt to use API functionality beyond the capability of the underlying device

For the first category, the layer tracks which calls are made and flags errors if calls are excluded that should not be, or if call sequencing is incorrect. An example is an app that assumes attempts to Query and use queues without ever having called vkGetPhysicalDeviceQueueFamilyProperties(). Also, if an app is calling vkGetPhysicalDeviceQueueFamilyProperties() to retrieve properties with some assumed count for array size instead of first calling vkGetPhysicalDeviceQueueFamilyProperties() w/ a NULL pQueueFamilyProperties parameter in order to query the actual count.
For the second category of errors, VK_LAYER_LUNARG_device_limits stores its own internal record of underlying device capabilities and flags errors if requests are made beyond those limits. Most (all?) of the limits are queried via vkGetPhysicalDevice* calls.

### VK_LAYER_LUNARG_device_limits Details Table

| Check | Overview | ENUM DEVLIMITS_* | Relevant API | Testname | Notes/TODO |
| ----- | -------- | ---------------- | ---------------- | -------- | ---------- |
| Valid instance | If an invalid instance is used, this error will be flagged | INVALID_INSTANCE | vkEnumeratePhysicalDevices | TODO | VK_LAYER_LUNARG_object_tracker should also catch this so if we made sure VK_LAYER_LUNARG_object_tracker was always on top, we could avoid this check |
| Valid physical device | Enum used for informational messages | INVALID_PHYSICAL_DEVICE | vkEnumeratePhysicalDevices | TODO | VK_LAYER_LUNARG_object_tracker should also catch this so if we made sure VK_LAYER_LUNARG_object_tracker was always on top, we could avoid this check |
| Valid inherited query | If an invalid inherited query is used, this error will be flagged | INVALID_INHERITED_QUERY | vkBeginCommandBuffer | TODO | None |
| Valid attachment count | If the number of attachments exceeds the device max, this error will be flagged | INVALID_ATTACHMENT_COUNT | vkCreateRenderPass | TODO | None |
| Query count checked | Signifies that a query call such as vkEnumeratePhysicalDevices or vkGetPhysicalDeviceQueueFamilyProperties has been called without querying the count | MISSING_QUERY_COUNT | vkEnumeratePhysicalDevices vkGetPhysicalDeviceQueueFamilyProperties | TODO | None |
| Querying array counts | For API calls where an array count should be queried with an initial call and a NULL array pointer, verify that such a call was made before making a call with non-null array pointer. | MUST_QUERY_COUNT | vkEnumeratePhysicalDevices vkGetPhysicalDeviceQueueFamilyProperties | TODO | Create focused test |
| Array count value | For API calls where an array of details is queried, verify that the size of the requested array matches the size of the array supported by the device. | COUNT_MISMATCH | vkEnumeratePhysicalDevices vkGetPhysicalDeviceQueueFamilyProperties | TODO | Create focused test |
| Queue Creation | When creating/requesting queues, make sure that QueueFamilyPropertiesIndex and index/count within that queue family are valid. | INVALID_QUEUE_CREATE_REQUEST | vkGetDeviceQueue vkCreateDevice | TODO | Create focused test |
| API Call Sequencing | This is a general error indicating that an app did not use vkGetPhysicalDevice* and other such query calls, but rather made an assumption about device capabilities. | INVALID_CALL_SEQUENCE | vkCreateDevice | TODO | Add validation test |
| Feature Request | Attempting to vkCreateDevice with a feature that is not supported by the underlying physical device. | INVALID_FEATURE_REQUESTED | vkCreateDevice | TODO | Add validation test |
| Storage Buffer Alignment  | Storage Buffer offsets must agree with offset alignment device limit | INVALID_STORAGE_BUFFER_OFFSET | vkBindBufferMemory vkUpdateDescriptorSets | TODO | Create test |
| Uniform Buffer Alignment  | Uniform Buffer offsets must agree with offset alignment device limit | INVALID_UNIFORM_BUFFER_OFFSET | vkBindBufferMemory vkUpdateDescriptorSets | TODO | Create test |
| NA | Enum used for informational messages | NONE | | TODO | None |

### VK_LAYER_LUNARG_device_limits Pending Work

See the Khronos github repository for Vulkan-LoaderAndValidationLayers for additional pending issues, or to submit new validation requests

## VK_LAYER_LUNARG_swapchain

### Swapchain Overview

This layer is a work in progress. VK_LAYER_LUNARG_swapchain layer is intended to ...

### VK_LAYER_LUNARG_swapchain Details Table

| Check | Overview | ENUM SWAPCHAIN_* | Relevant API | Testname | Notes/TODO |
| ----- | -------- | ---------------- | ------------ | -------- | ---------- |
| Valid handle | If an invalid handle is used, this error will be flagged | INVALID_HANDLE | vkCreateDevice vkCreateSwapchainKHR | TODO | None |
| Valid pointer | If a NULL pointer is used, this error will be flagged | NULL_POINTER | vkGetPhysicalDeviceSurfaceSupportKHR vkGetPhysicalDeviceSurfaceCapabilitiesKHR vkGetPhysicalDeviceSurfaceFormatsKHR vkGetPhysicalDeviceSurfacePresentModesKHR vkCreateSwapchainKHR vkGetSwapchainImagesKHR vkAcquireNextImageKHR vkQueuePresentKHR | VkWsiEnabledLayerTest.TestEnabledWsi | None |
| Extension enabled before use | Validates that a WSI extension is enabled before its functions are used | EXT_NOT_ENABLED_BUT_USED | vkGetPhysicalDeviceSurfaceSupportKHR vkGetPhysicalDeviceSurfaceCapabilitiesKHR vkGetPhysicalDeviceSurfaceFormatsKHR vkGetPhysicalDeviceSurfacePresentModesKHR vkCreateSwapchainKHR vkDestroySwapchainKHR vkGetSwapchainImagesKHR vkAcquireNextImageKHR vkQueuePresentKHR | VkLayerTest.EnableWsiBeforeUse | None |
| Swapchains destroyed before devices | Validates that  vkDestroySwapchainKHR() is called for all swapchains associated with a device before vkDestroyDevice() is called | DEL_OBJECT_BEFORE_CHILDREN | vkDestroyDevice vkDestroySurfaceKHR | TODO | None |
| Surface seen to support presentation | Validates that pCreateInfo->surface was seen by vkGetPhysicalDeviceSurfaceSupportKHR() to support presentation | CREATE_UNSUPPORTED_SURFACE | vkCreateSwapchainKHR | TODO | None |
| Queries occur before swapchain creation | Validates that vkGetPhysicalDeviceSurfaceCapabilitiesKHR(), vkGetPhysicalDeviceSurfaceFormatsKHR() and vkGetPhysicalDeviceSurfacePresentModesKHR() are called before vkCreateSwapchainKHR() | CREATE_SWAP_WITHOUT_QUERY | vkCreateSwapchainKHR | VkWsiEnabledLayerTest.TestEnabledWsi | None |
| vkCreateSwapchainKHR(pCreateInfo->minImageCount) | Validates vkCreateSwapchainKHR(pCreateInfo->minImageCount) | CREATE_SWAP_BAD_MIN_IMG_COUNT | vkCreateSwapchainKHR | TODO | None |
| vkCreateSwapchainKHR(pCreateInfo->imageExtent) | Validates vkCreateSwapchainKHR(pCreateInfo->imageExtent) when window has no fixed size | CREATE_SWAP_OUT_OF_BOUNDS_EXTENTS | vkCreateSwapchainKHR | TODO | None |
| vkCreateSwapchainKHR(pCreateInfo->imageExtent) | Validates vkCreateSwapchainKHR(pCreateInfo->imageExtent) when window has a fixed size | CREATE_SWAP_EXTENTS_NO_MATCH_WIN | vkCreateSwapchainKHR | TODO | None |
| vkCreateSwapchainKHR(pCreateInfo->preTransform) | Validates vkCreateSwapchainKHR(pCreateInfo->preTransform) | CREATE_SWAP_BAD_PRE_TRANSFORM | vkCreateSwapchainKHR | TODO | None |
| vkCreateSwapchainKHR(pCreateInfo->compositeAlpha) | Validates vkCreateSwapchainKHR(pCreateInfo->compositeAlpha) | CREATE_SWAP_BAD_COMPOSITE_ALPHA | vkCreateSwapchainKHR | TODO | None |
| vkCreateSwapchainKHR(pCreateInfo->imageArrayLayers) | Validates vkCreateSwapchainKHR(pCreateInfo->imageArrayLayers) | CREATE_SWAP_BAD_IMG_ARRAY_LAYERS | vkCreateSwapchainKHR | TODO | None |
| vkCreateSwapchainKHR(pCreateInfo->imageUsageFlags) | Validates vkCreateSwapchainKHR(pCreateInfo->imageUsageFlags) | CREATE_SWAP_BAD_IMG_USAGE_FLAGS | vkCreateSwapchainKHR | TODO | None |
| vkCreateSwapchainKHR(pCreateInfo->imageColorSpace) | Validates vkCreateSwapchainKHR(pCreateInfo->imageColorSpace) | CREATE_SWAP_BAD_IMG_COLOR_SPACE | vkCreateSwapchainKHR | TODO | None |
| vkCreateSwapchainKHR(pCreateInfo->imageFormat) | Validates vkCreateSwapchainKHR(pCreateInfo->imageFormat) | CREATE_SWAP_BAD_IMG_FORMAT | vkCreateSwapchainKHR | TODO | None |
| vkCreateSwapchainKHR(pCreateInfo->imageFormat and pCreateInfo->imageColorSpace) | Validates vkCreateSwapchainKHR(pCreateInfo->imageFormat and pCreateInfo->imageColorSpace) | CREATE_SWAP_BAD_IMG_FMT_CLR_SP | vkCreateSwapchainKHR | TODO | None |
| vkCreateSwapchainKHR(pCreateInfo->presentMode) | Validates vkCreateSwapchainKHR(pCreateInfo->presentMode) | CREATE_SWAP_BAD_PRESENT_MODE | vkCreateSwapchainKHR | TODO | None |
| vkCreateSwapchainKHR(pCreateInfo->imageSharingMode) | Validates vkCreateSwapchainKHR(pCreateInfo->imageSharingMode) | CREATE_SWAP_BAD_SHARING_MODE | vkCreateSwapchainKHR | VkWsiEnabledLayerTest.TestEnabledWsi | None |
| vkCreateSwapchainKHR(pCreateInfo->imageSharingMode) | Validates vkCreateSwapchainKHR(pCreateInfo->imageSharingMode) | CREATE_SWAP_BAD_SHARING_VALUES | vkCreateSwapchainKHR | VkWsiEnabledLayerTest.TestEnabledWsi | None |
| vkCreateSwapchainKHR(pCreateInfo->oldSwapchain and pCreateInfo->surface) | pCreateInfo->surface must match pCreateInfo->oldSwapchain's surface | CREATE_SWAP_DIFF_SURFACE | vkCreateSwapchainKHR | TODO | None |
| Use same device for swapchain | Validates that vkDestroySwapchainKHR() called with the same VkDevice as vkCreateSwapchainKHR() | DESTROY_SWAP_DIFF_DEVICE | vkCreateSwapchainKHR vkDestroySwapchainKHR | TODO | None |
| Don't acquire too many images | Validates that app never tries to acquire too many swapchain images at a time | APP_ACQUIRES_TOO_MANY_IMAGES | vkAcquireNextImageKHR | TODO | None |
| Index too large | Validates that an image index is within the number of images in a swapchain | INDEX_TOO_LARGE | vkQueuePresentKHR | VkWsiEnabledLayerTest.TestEnabledWsi | None |
| Can't present a non-owned image | Validates that application only presents images that it owns | INDEX_NOT_IN_USE | vkQueuePresentKHR | TODO | None |
| A VkBool32 must have values of VK_TRUE or VK_FALSE | Validates that a VkBool32 must have values of VK_TRUE or VK_FALSE | BAD_BOOL | vkCreateSwapchainKHR | TODO | None |
| pCount must be set by the API before the other pointer is non-NULL | Validates that app queries for the value of pCount before trying to set it | PRIOR_COUNT | vkGetPhysicalDeviceSurfaceFormatsKHR vkGetPhysicalDeviceSurfacePresentModesKHR vkGetSwapchainImagesKHR | VkWsiEnabledLayerTest.TestEnabledWsi | None |
| pCount must point to same value regardless of whether other pointer is NULL | Validates that app doesn't change value of pCount returned by a query | INVALID_COUNT | vkGetPhysicalDeviceSurfaceFormatsKHR vkGetPhysicalDeviceSurfacePresentModesKHR vkGetSwapchainImagesKHR | VkWsiEnabledLayerTest.TestEnabledWsi | None |
| Valid sType | Validates that a struct has correct value for sType | WRONG_STYPE | vkCreateSwapchainKHR vkQueuePresentKHR | VkWsiEnabledLayerTest.TestEnabledWsi | None |
| Valid pNext | Validates that a struct has NULL for the value of pNext | WRONG_NEXT | vkCreateSwapchainKHR vkQueuePresentKHR | VkWsiEnabledLayerTest.TestEnabledWsi | None |
| Non-zero value | Validates that a required value should be non-zero | ZERO_VALUE | vkQueuePresentKHR | TODO | None |
| Compatible Allocator | Validates that pAllocator is compatible (i.e. NULL or not) when an object is created and destroyed | INCOMPATIBLE_ALLOCATOR | vkDestroySurfaceKHR | TODO | None |
| Valid use of queueFamilyIndex | Validates that a queueFamilyIndex not used before vkGetPhysicalDeviceQueueFamilyProperties() was called | DID_NOT_QUERY_QUEUE_FAMILIES | vkGetPhysicalDeviceSurfaceSupportKHR | TODO | None |
| Valid queueFamilyIndex value | Validates that a queueFamilyIndex value is less-than pQueueFamilyPropertyCount returned by vkGetPhysicalDeviceQueueFamilyProperties | QUEUE_FAMILY_INDEX_TOO_LARGE | vkGetPhysicalDeviceSurfaceSupportKHR | TODO | None |
| Supported combination of queue and surface | Validates that the surface associated with a swapchain was seen to support the queueFamilyIndex of a given queue | SURFACE_NOT_SUPPORTED_WITH_QUEUE | vkQueuePresentKHR | TODO | None |
| Proper synchronization of acquired images | vkAcquireNextImageKHR should be called with a valid semaphore and/or fence | NO_SYNC_FOR_ACQUIRE | vkAcquireNextImageKHR | TODO | None |

Note: The following platform-specific functions are not mentioned above, because they are protected by ifdefs, which cause test failures:

- vkCreateAndroidSurfaceKHR
- vkCreateMirSurfaceKHR
- vkGetPhysicalDeviceMirPresentationSupportKHR
- vkCreateWaylandSurfaceKHR
- vkGetPhysicalDeviceWaylandPresentationSupportKHR
- vkCreateWin32SurfaceKHR
- vkGetPhysicalDeviceWin32PresentationSupportKHR
- vkCreateXcbSurfaceKHR
- vkGetPhysicalDeviceXcbPresentationSupportKHR
- vkCreateXlibSurfaceKHR
- vkGetPhysicalDeviceXlibPresentationSupportKHR

### VK_LAYER_LUNARG_Swapchain Pending Work

See the Khronos github repository for Vulkan-LoaderAndValidationLayers for additional pending issues, or to submit new validation requests

## VK_LAYER_GOOGLE_unique_objects

### VK_LAYER_GOOGLE_unique_objects Overview

The unique_objects utility layer that assists with validation. The Vulkan specification allows objects to have non-unique handles. This makes tracking object lifetimes difficult in that it is unclear which object is being referenced upon deletion. The unique_objects layer addresses this by aliasing all objects with a unique identifier allowing proper object lifetime tracking. This layer does no validation on its own and may not be required for the proper operation of all layers or all platforms. One sign that it is needed is the appearance of many errors from the object_tracker layer indicating the use of previously destroyed objects. For optimal effectiveness this layer should be loaded last (to reside in the layer chain closest to the display driver and farthest from the application).<|MERGE_RESOLUTION|>--- conflicted
+++ resolved
@@ -160,11 +160,7 @@
 | Immutable Memory Binding | Validates that non-sparse memory bindings are immutable, so objects are not re-boundt | REBIND_OBJECT | vkBindBufferMemory, vkBindImageMemory | RebindMemory | NA |
 | Image/Buffer Usage bits | Verify correct USAGE bits set based on how Images and Buffers are used | INVALID_USAGE_FLAG | vkCreateImage, vkCreateBuffer, vkCreateBufferView, vkCmdCopyBuffer, vkCmdCopyQueryPoolResults, vkCmdCopyImage, vkCmdBlitImage, vkCmdCopyBufferToImage, vkCmdCopyImageToBuffer, vkCmdUpdateBuffer, vkCmdFillBuffer  | InvalidUsageBits | NA |
 | Memory Map Range Checks | Validates that Memory Mapping Requests are valid for the Memory Object (in-range, not currently mapped on Map, currently mapped on UnMap, size is non-zero) | INVALID_MAP | vkMapMemory | InvalidMemoryMapping | NA |
-<<<<<<< HEAD
-| Memory Type Index Checks | Validates that specified memory type indices are valid | INVALID_MEM_TYPE | vkBindImageMemory vkBindBufferMemory | BindImageInvalidMemoryType | NA |
-=======
 | Memory Type Index Checks | Validates that specified memory type indices are valid | INVALID_MEM_TYPE | vkBindImageMemory vkBindBufferMemory | TODO | Need to fix up and re-enable BindImageInvalidMemoryType test as noted in comment in test |
->>>>>>> 97dc22bd
 | NA | Enum used for informational messages | NONE | | TODO | None |
 | NA | Enum used for errors in the layer itself. This does not indicate an app issue, but instead a bug in the layer. | INTERNAL_ERROR | | TODO | None |
 
